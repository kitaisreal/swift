//===--- IRGenSIL.cpp - Swift Per-Function IR Generation ------------------===//
//
// This source file is part of the Swift.org open source project
//
// Copyright (c) 2014 - 2017 Apple Inc. and the Swift project authors
// Licensed under Apache License v2.0 with Runtime Library Exception
//
// See https://swift.org/LICENSE.txt for license information
// See https://swift.org/CONTRIBUTORS.txt for the list of Swift project authors
//
//===----------------------------------------------------------------------===//
//
//  This file implements basic setup and teardown for the class which
//  performs IR generation for function bodies.
//
//===----------------------------------------------------------------------===//

#define DEBUG_TYPE "irgensil"
#include "llvm/IR/DIBuilder.h"
#include "llvm/IR/Function.h"
#include "llvm/IR/Module.h"
#include "llvm/IR/Instructions.h"
#include "llvm/IR/IntrinsicInst.h"
#include "llvm/IR/InlineAsm.h"
#include "llvm/IR/Intrinsics.h"
#include "swift/AST/ASTContext.h"
#include "swift/AST/IRGenOptions.h"
#include "swift/AST/ParameterList.h"
#include "swift/AST/Pattern.h"
#include "swift/AST/SubstitutionMap.h"
// SWIFT_ENABLE_TENSORFLOW
#include "swift/AST/TensorFlow.h"
#include "swift/AST/Types.h"
<<<<<<< HEAD
#include "swift/Basic/ExternalUnion.h"
#include "swift/Basic/Range.h"
#include "swift/Basic/STLExtras.h"
=======
#include "swift/SIL/ApplySite.h"
>>>>>>> f2048ce2
#include "swift/SIL/Dominance.h"
#include "swift/SIL/InstructionUtils.h"
// SWIFT_ENABLE_TENSORFLOW
#include "swift/SIL/GraphOperationInfo.h"
#include "swift/SIL/PrettyStackTrace.h"
// SWIFT_ENABLE_TENSORFLOW
#include "swift/SIL/SILConstants.h"
#include "swift/SIL/SILDebugScope.h"
#include "swift/SIL/SILDeclRef.h"
#include "swift/SIL/SILLinkage.h"
#include "swift/SIL/SILModule.h"
#include "swift/SIL/SILType.h"
#include "swift/SIL/SILVisitor.h"
#include "clang/AST/ASTContext.h"
#include "clang/Basic/TargetInfo.h"
#include "clang/CodeGen/CodeGenABITypes.h"
#include "llvm/ADT/MapVector.h"
#include "llvm/ADT/SmallBitVector.h"
#include "llvm/ADT/TinyPtrVector.h"
// SWIFT_ENABLE_TENSORFLOW
#include "llvm/IR/TypeBuilder.h"
#include "llvm/Support/Debug.h"
#include "llvm/Support/SaveAndRestore.h"
#include "llvm/Transforms/Utils/Local.h"

#include "CallEmission.h"
#include "Explosion.h"
#include "GenArchetype.h"
#include "GenBuiltin.h"
#include "GenCall.h"
#include "GenCast.h"
#include "GenClass.h"
#include "GenConstant.h"
#include "GenEnum.h"
#include "GenExistential.h"
#include "GenFunc.h"
#include "GenHeap.h"
#include "GenObjC.h"
#include "GenOpaque.h"
#include "GenPoly.h"
#include "GenProto.h"
#include "GenStruct.h"
#include "GenTuple.h"
#include "GenType.h"
#include "IRGenDebugInfo.h"
#include "IRGenModule.h"
#include "MetadataLayout.h"
#include "MetadataRequest.h"
#include "NativeConventionSchema.h"
#include "ReferenceTypeInfo.h"

using namespace swift;
using namespace irgen;
// SWIFT_ENABLE_TENSORFLOW
using namespace tf;

<<<<<<< HEAD
// FIXME: Remove this option entirely and turn this on by default.
llvm::cl::opt<bool> DebugInfoInlinedGenerics(
    "debug-info-inlined-generics", llvm::cl::init(false),
    llvm::cl::desc("Emit variable debug info for inlined generic functions"));

// SWIFT_ENABLE_TENSORFLOW
namespace llvm {
extern cl::opt<bool> TFDynamicCompilation;
}

=======
>>>>>>> f2048ce2
namespace {

class LoweredValue;

struct DynamicallyEnforcedAddress {
  Address Addr;
  llvm::Value *ScratchBuffer;
};

struct CoroutineState {
  Address Buffer;
  llvm::Value *Continuation;
  TemporarySet Temporaries;
};
  
/// Represents a SIL value lowered to IR, in one of these forms:
/// - an Address, corresponding to a SIL address value;
/// - an Explosion of (unmanaged) Values, corresponding to a SIL "register"; or
/// - a CallEmission for a partially-applied curried function or method.
class LoweredValue {
public:
  enum class Kind {
    /// The first two LoweredValue kinds correspond to a SIL address value.
    ///
    /// The LoweredValue of an existential alloc_stack keeps an owning container
    /// in addition to the address of the allocated buffer.
    /// Depending on the allocated type, the container may be equal to the
    /// buffer itself (for types with known sizes) or it may be the address
    /// of a fixed-size container which points to the heap-allocated buffer.
    /// In this case the address-part may be null, which means that the buffer
    /// is not allocated yet.
    ContainedAddress,

    /// The LoweredValue of a resilient, generic, or loadable typed alloc_stack
    /// keeps an optional stackrestore point in addition to the address of the
    /// allocated buffer. For all other address values the stackrestore point is
    /// just null.
    /// If the stackrestore point is set (currently, this might happen for
    /// opaque types: generic and resilient) the deallocation of the stack must
    /// reset the stack pointer to this point.
    StackAddress,

    /// A @box together with the address of the box value.
    OwnedAddress,

    /// The lowered value of a begin_access instruction using dynamic
    /// enforcement.
    DynamicallyEnforcedAddress,

    /// A normal value, represented as an exploded array of llvm Values.
    ExplosionVector,

    /// The special case of a single explosion.
    SingletonExplosion,

    /// A value that represents a function pointer.
    FunctionPointer,

    /// A value that represents an Objective-C method that must be called with
    /// a form of objc_msgSend.
    ObjCMethod,

    /// The special case of an empty explosion.
    EmptyExplosion,

    /// A coroutine state.
    CoroutineState,
  };
  
  Kind kind;
  
private:
  using ExplosionVector = SmallVector<llvm::Value *, 4>;
  using SingletonExplosion = llvm::Value*;

  using Members = ExternalUnionMembers<ContainedAddress,
                                       StackAddress,
                                       OwnedAddress,
                                       DynamicallyEnforcedAddress,
                                       ExplosionVector,
                                       SingletonExplosion,
                                       FunctionPointer,
                                       ObjCMethod,
                                       CoroutineState,
                                       void>;
  
  static Members::Index getMemberIndexForKind(Kind kind) {
    switch (kind) {
    case Kind::ContainedAddress: return Members::indexOf<ContainedAddress>();
    case Kind::StackAddress: return Members::indexOf<StackAddress>();
    case Kind::OwnedAddress: return Members::indexOf<OwnedAddress>();
    case Kind::DynamicallyEnforcedAddress: return Members::indexOf<DynamicallyEnforcedAddress>();
    case Kind::ExplosionVector: return Members::indexOf<ExplosionVector>();
    case Kind::SingletonExplosion: return Members::indexOf<SingletonExplosion>();
    case Kind::FunctionPointer: return Members::indexOf<FunctionPointer>();
    case Kind::ObjCMethod: return Members::indexOf<ObjCMethod>();
    case Kind::CoroutineState: return Members::indexOf<CoroutineState>();
    case Kind::EmptyExplosion: return Members::indexOf<void>();
    }
    llvm_unreachable("bad kind");
  }
  ExternalUnion<Kind, Members, getMemberIndexForKind> Storage;

public:

  /// Create an address value without a stack restore point.
  LoweredValue(const Address &address)
      : kind(Kind::StackAddress) {
    Storage.emplace<StackAddress>(kind, address);
  }

  /// Create an address value with an optional stack restore point.
  LoweredValue(const StackAddress &address)
      : kind(Kind::StackAddress) {
    Storage.emplace<StackAddress>(kind, address);
  }

  /// Create an address value using dynamic enforcement.
  LoweredValue(const DynamicallyEnforcedAddress &address)
      : kind(Kind::DynamicallyEnforcedAddress) {
    Storage.emplace<DynamicallyEnforcedAddress>(kind, address);
  }
  
  enum ContainerForUnallocatedAddress_t { ContainerForUnallocatedAddress };

  /// Create an address value for an alloc_stack, consisting of a container and
  /// a not yet allocated buffer.
  LoweredValue(const Address &container, ContainerForUnallocatedAddress_t)
      : kind(Kind::ContainedAddress) {
    Storage.emplace<ContainedAddress>(kind, container, Address());
  }
  
  /// Create an address value for an alloc_stack, consisting of a container and
  /// the address of the allocated buffer.
  LoweredValue(const ContainedAddress &address)
      : kind(Kind::ContainedAddress) {
    Storage.emplace<ContainedAddress>(kind, address);
  }
  
  LoweredValue(const FunctionPointer &fn)
      : kind(Kind::FunctionPointer) {
    Storage.emplace<FunctionPointer>(kind, fn);
  }

  LoweredValue(ObjCMethod &&objcMethod)
      : kind(Kind::ObjCMethod) {
    Storage.emplace<ObjCMethod>(kind, std::move(objcMethod));
  }

  LoweredValue(Explosion &e) {
    auto elts = e.claimAll();
    if (elts.empty()) {
      kind = Kind::EmptyExplosion;
    } else if (elts.size() == 1) {
      kind = Kind::SingletonExplosion;
      Storage.emplace<SingletonExplosion>(kind, elts.front());
    } else {
      kind = Kind::ExplosionVector;
      auto &explosion = Storage.emplace<ExplosionVector>(kind);
      explosion.append(elts.begin(), elts.end());
    }
  }

  LoweredValue(const OwnedAddress &boxWithAddress)
      : kind(Kind::OwnedAddress) {
    Storage.emplace<OwnedAddress>(kind, boxWithAddress);
  }

  LoweredValue(CoroutineState &&state)
      : kind(Kind::CoroutineState) {
    Storage.emplace<CoroutineState>(kind, std::move(state));
  }

  LoweredValue(LoweredValue &&lv)
      : kind(lv.kind) {
    Storage.moveConstruct(kind, std::move(lv.Storage));
  }

  LoweredValue &operator=(LoweredValue &&lv) {
    Storage.moveAssign(kind, lv.kind, std::move(lv.Storage));
    kind = lv.kind;
    return *this;
  }

  ~LoweredValue() {
    Storage.destruct(kind);
  }
  
  bool isAddress() const {
    return (kind == Kind::StackAddress ||
            kind == Kind::DynamicallyEnforcedAddress);
  }
  bool isUnallocatedAddressInBuffer() const {
    return kind == Kind::ContainedAddress &&
           !Storage.get<ContainedAddress>(kind).getAddress().isValid();
  }
  bool isBoxWithAddress() const {
    return kind == Kind::OwnedAddress;
  }
  
  const StackAddress &getStackAddress() const {
    return Storage.get<StackAddress>(kind);
  }
  
  Address getContainerOfAddress() const {
    const auto &containedAddress = Storage.get<ContainedAddress>(kind);
    assert(containedAddress.getContainer().isValid() && "address has no container");
    return containedAddress.getContainer();
  }

  Address getAddressInContainer() const {
    const auto &containedAddress = Storage.get<ContainedAddress>(kind);
    assert(containedAddress.getContainer().isValid() &&
           "address has no container");
    return containedAddress.getAddress();
  }

  const DynamicallyEnforcedAddress &getDynamicallyEnforcedAddress() const {
    return Storage.get<DynamicallyEnforcedAddress>(kind);
  }

  Address getAnyAddress() const {
    if (kind == LoweredValue::Kind::StackAddress) {
      return Storage.get<StackAddress>(kind).getAddress();
    } else if (kind == LoweredValue::Kind::ContainedAddress) {
      return getAddressInContainer();
    } else {
      return getDynamicallyEnforcedAddress().Addr;
    }
  }
 
  Address getAddressOfBox() const {
    return Storage.get<OwnedAddress>(kind).getAddress();
  }

  ArrayRef<llvm::Value *> getKnownExplosionVector() const {
    return Storage.get<ExplosionVector>(kind);
  }

  llvm::Value *getKnownSingletonExplosion() const {
    return Storage.get<SingletonExplosion>(kind);
  }
  
  const FunctionPointer &getFunctionPointer() const {
    return Storage.get<FunctionPointer>(kind);
  }
  
  const ObjCMethod &getObjCMethod() const {
    return Storage.get<ObjCMethod>(kind);
  }

  const CoroutineState &getCoroutineState() const {
    return Storage.get<CoroutineState>(kind);
  }

  /// Produce an explosion for this lowered value.  Note that many
  /// different storage kinds can be turned into an explosion.
  Explosion getExplosion(IRGenFunction &IGF, SILType type) const {
    Explosion e;
    getExplosion(IGF, type, e);
    return e;
  }
  void getExplosion(IRGenFunction &IGF, SILType type, Explosion &ex) const;

  /// Produce an explosion which is known to be a single value.
  llvm::Value *getSingletonExplosion(IRGenFunction &IGF, SILType type) const;

  /// Produce a callee from this value.
  Callee getCallee(IRGenFunction &IGF, llvm::Value *selfValue,
                   CalleeInfo &&calleeInfo) const;
};

using PHINodeVector = llvm::TinyPtrVector<llvm::PHINode*>;
  
/// Represents a lowered SIL basic block. This keeps track
/// of SIL branch arguments so that they can be lowered to LLVM phi nodes.
struct LoweredBB {
  llvm::BasicBlock *bb;
  PHINodeVector phis;
  
  LoweredBB() = default;
  explicit LoweredBB(llvm::BasicBlock *bb, PHINodeVector &&phis)
    : bb(bb), phis(std::move(phis))
  {}
};

/// Visits a SIL Function and generates LLVM IR.
class IRGenSILFunction :
  public IRGenFunction, public SILInstructionVisitor<IRGenSILFunction>
{
public:
  llvm::DenseMap<SILValue, LoweredValue> LoweredValues;
  llvm::DenseMap<SILType, LoweredValue> LoweredUndefs;

  /// All alloc_ref instructions which allocate the object on the stack.
  llvm::SmallPtrSet<SILInstruction *, 8> StackAllocs;

  /// With closure captures it is actually possible to have two function
  /// arguments that both have the same name. Until this is fixed, we need to
  /// also hash the ArgNo here.
  using StackSlotKey =
      std::pair<unsigned, std::pair<const SILDebugScope *, StringRef>>;
  /// Keeps track of the mapping of source variables to -O0 shadow copy allocas.
  llvm::SmallDenseMap<StackSlotKey, Address, 8> ShadowStackSlots;
  llvm::SmallDenseMap<Decl *, SmallString<4>, 8> AnonymousVariables;
  /// To avoid inserting elements into ValueDomPoints twice.
  llvm::SmallDenseSet<llvm::Instruction *, 8> ValueVariables;
  /// Holds the DominancePoint of values that are storage for a source variable.
  SmallVector<std::pair<llvm::Instruction *, DominancePoint>, 8> ValueDomPoints;
  unsigned NumAnonVars = 0;

  /// Accumulative amount of allocated bytes on the stack. Used to limit the
  /// size for stack promoted objects.
  /// We calculate it on demand, so that we don't have to do it if the
  /// function does not have any stack promoted allocations.
  int EstimatedStackSize = -1;

  llvm::MapVector<SILBasicBlock *, LoweredBB> LoweredBBs;
  
  // Destination basic blocks for condfail traps.
  llvm::SmallVector<llvm::BasicBlock *, 8> FailBBs;

  SILFunction *CurSILFn;
  Address IndirectReturn;

  /// The unique block that calls @llvm.coro.end.
  llvm::BasicBlock *CoroutineExitBlock = nullptr;

  // A cached dominance analysis.
  std::unique_ptr<DominanceInfo> Dominance;
  
  IRGenSILFunction(IRGenModule &IGM, SILFunction *f);
  ~IRGenSILFunction();
  
  /// Generate IR for the SIL Function.
  void emitSILFunction();

  /// Calculates EstimatedStackSize.
  void estimateStackSize();

  void setLoweredValue(SILValue v, LoweredValue &&lv) {
    auto inserted = LoweredValues.insert({v, std::move(lv)});
    assert(inserted.second && "already had lowered value for sil value?!");
    (void)inserted;
  }
  
  /// Create a new Address corresponding to the given SIL address value.
  void setLoweredAddress(SILValue v, const Address &address) {
    assert(v->getType().isAddress() && "address for non-address value?!");
    setLoweredValue(v, address);
  }

  void setLoweredStackAddress(SILValue v, const StackAddress &address) {
    assert(v->getType().isAddress() && "address for non-address value?!");
    setLoweredValue(v, address);
  }

  void setLoweredDynamicallyEnforcedAddress(SILValue v,
                                            const Address &address,
                                            llvm::Value *scratch) {
    assert(v->getType().isAddress() && "address for non-address value?!");
    setLoweredValue(v, DynamicallyEnforcedAddress{address, scratch});
  }
  
  void setContainerOfUnallocatedAddress(SILValue v,
                                        const Address &buffer) {
    assert(v->getType().isAddress() && "address for non-address value?!");
    setLoweredValue(v,
      LoweredValue(buffer, LoweredValue::ContainerForUnallocatedAddress));
  }
  
  void overwriteAllocatedAddress(SILValue v, const Address &address) {
    assert(v->getType().isAddress() && "address for non-address value?!");
    auto it = LoweredValues.find(v);
    assert(it != LoweredValues.end() && "no existing entry for overwrite?");
    assert(it->second.isUnallocatedAddressInBuffer() &&
           "not an unallocated address");
    it->second = ContainedAddress(it->second.getContainerOfAddress(), address);
  }

  void setAllocatedAddressForBuffer(SILValue v, const Address &allocedAddress);

  /// Create a new Explosion corresponding to the given SIL value.
  void setLoweredExplosion(SILValue v, Explosion &e) {
    assert(v->getType().isObject() && "explosion for address value?!");
    setLoweredValue(v, LoweredValue(e));
  }

  void setCorrespondingLoweredValues(SILInstructionResultArray results,
                                     Explosion &allValues) {
    for (SILValue result : results) {
      auto resultType = result->getType();
      auto &resultTI = getTypeInfo(resultType);

      // If the value is indirect, the next explosion value should just be
      // a pointer.
      if (resultType.isAddress()) {
        auto pointer = allValues.claimNext();
        setLoweredAddress(result, resultTI.getAddressForPointer(pointer));
        continue;
      }

      // Otherwise, claim out the right number of values.
      Explosion resultValue;
      cast<LoadableTypeInfo>(resultTI).reexplode(*this, allValues, resultValue);
      setLoweredExplosion(result, resultValue);
    }
  }

  void setLoweredBox(SILValue v, const OwnedAddress &box) {
    assert(v->getType().isObject() && "box for address value?!");
    setLoweredValue(v, LoweredValue(box));
  }

  /// Map the given SIL value to a FunctionPointer value.
  void setLoweredFunctionPointer(SILValue v, const FunctionPointer &fnPtr) {
    assert(v->getType().isObject() && "function for address value?!");
    assert(v->getType().is<SILFunctionType>() &&
           "function for non-function value?!");
    setLoweredValue(v, fnPtr);
  }

  /// Create a new Objective-C method corresponding to the given SIL value.
  void setLoweredObjCMethod(SILValue v, SILDeclRef method) {
    assert(v->getType().isObject() && "function for address value?!");
    assert(v->getType().is<SILFunctionType>() &&
           "function for non-function value?!");
    setLoweredValue(v, ObjCMethod{method, SILType(), false});
  }

  /// Create a new Objective-C method corresponding to the given SIL value that
  /// starts its search from the given search type.
  ///
  /// Unlike \c setLoweredObjCMethod, which finds the method in the actual
  /// runtime type of the object, this routine starts at the static type of the
  /// object and searches up the class hierarchy (toward superclasses).
  ///
  /// \param searchType The class from which the Objective-C runtime will start
  /// its search for a method.
  ///
  /// \param startAtSuper Whether we want to start at the superclass of the
  /// static type (vs. the static type itself).
  void setLoweredObjCMethodBounded(SILValue v, SILDeclRef method,
                                   SILType searchType, bool startAtSuper) {
    assert(v->getType().isObject() && "function for address value?!");
    assert(v->getType().is<SILFunctionType>() &&
           "function for non-function value?!");
    setLoweredValue(v, ObjCMethod{method, searchType, startAtSuper});
  }

  void setLoweredCoroutine(SILValue tokenResult, CoroutineState &&state) {
    setLoweredValue(tokenResult, std::move(state));
  }

  LoweredValue &getUndefLoweredValue(SILType t) {
    auto found = LoweredUndefs.find(t);
    if (found != LoweredUndefs.end())
      return found->second;
    
    auto &ti = getTypeInfo(t);
    switch (t.getCategory()) {
    case SILValueCategory::Address: {
      Address undefAddr = ti.getAddressForPointer(
                  llvm::UndefValue::get(ti.getStorageType()->getPointerTo()));
      LoweredUndefs.insert({t, LoweredValue(undefAddr)});
      break;
    }

    case SILValueCategory::Object: {
      auto schema = ti.getSchema();
      Explosion e;
      for (auto &elt : schema) {
        assert(!elt.isAggregate()
               && "non-scalar element in loadable type schema?!");
        e.add(llvm::UndefValue::get(elt.getScalarType()));
      }
      LoweredUndefs.insert({t, LoweredValue(e)});
      break;
    }
    }
    
    found = LoweredUndefs.find(t);
    assert(found != LoweredUndefs.end());
    return found->second;
  }
  
  /// Get the LoweredValue corresponding to the given SIL value, which must
  /// have been lowered.
  LoweredValue &getLoweredValue(SILValue v) {
    if (isa<SILUndef>(v))
      return getUndefLoweredValue(v->getType());
    
    auto foundValue = LoweredValues.find(v);
    assert(foundValue != LoweredValues.end() &&
           "no lowered explosion for sil value!");
    return foundValue->second;
  }
  
  /// Get the Address of a SIL value of address type, which must have been
  /// lowered.
  Address getLoweredAddress(SILValue v) {
    return getLoweredValue(v).getAnyAddress();
  }

  StackAddress getLoweredStackAddress(SILValue v) {
    return getLoweredValue(v).getStackAddress();
  }

  llvm::Value *getLoweredDynamicEnforcementScratchBuffer(BeginAccessInst *v) {
    return getLoweredValue(v).getDynamicallyEnforcedAddress().ScratchBuffer;
  }

  const CoroutineState &getLoweredCoroutine(SILValue v) {
    return getLoweredValue(v).getCoroutineState();
  }

  /// Add the unmanaged LLVM values lowered from a SIL value to an explosion.
  void getLoweredExplosion(SILValue v, Explosion &e) {
    getLoweredValue(v).getExplosion(*this, v->getType(), e);
  }
  /// Create an Explosion containing the unmanaged LLVM values lowered from a
  /// SIL value.
  Explosion getLoweredExplosion(SILValue v) {
    return getLoweredValue(v).getExplosion(*this, v->getType());
  }

  /// Return the single member of the lowered explosion for the
  /// given SIL value.
  llvm::Value *getLoweredSingletonExplosion(SILValue v) {
    return getLoweredValue(v).getSingletonExplosion(*this, v->getType());
  }
  
  LoweredBB &getLoweredBB(SILBasicBlock *bb) {
    auto foundBB = LoweredBBs.find(bb);
    assert(foundBB != LoweredBBs.end() && "no llvm bb for sil bb?!");
    return foundBB->second;
  }

  StringRef getOrCreateAnonymousVarName(VarDecl *Decl) {
    llvm::SmallString<4> &Name = AnonymousVariables[Decl];
    if (Name.empty()) {
      {
        llvm::raw_svector_ostream S(Name);
        S << '_' << NumAnonVars++;
      }
      AnonymousVariables.insert({Decl, Name});
    }
    return Name;
  }

  template <class DebugVarCarryingInst>
  StringRef getVarName(DebugVarCarryingInst *i, bool &IsAnonymous) {
    auto VarInfo = i->getVarInfo();
    if (!VarInfo)
      return StringRef();

    StringRef Name = i->getVarInfo()->Name;
    // The $match variables generated by the type checker are not
    // guaranteed to be unique within their scope, but they have
    // unique VarDecls.
    if ((Name.empty() || Name == "$match") && i->getDecl()) {
      IsAnonymous = true;
      return getOrCreateAnonymousVarName(i->getDecl());
    }
    return Name;
  }

  /// Try to emit an inline assembly gadget which extends the lifetime of
  /// \p Var. Returns whether or not this was successful.
  bool emitLifetimeExtendingUse(llvm::Value *Var) {
    llvm::Type *ArgTys;
    auto *Ty = Var->getType();
    // Vectors, Pointers and Floats are expected to fit into a register.
    if (Ty->isPointerTy() || Ty->isFloatingPointTy() || Ty->isVectorTy())
      ArgTys = {Ty};
    else {
      // If this is not a scalar or vector type, we can't handle it.
      if (isa<llvm::CompositeType>(Ty))
        return false;
      // The storage is guaranteed to be no larger than the register width.
      // Extend the storage so it would fit into a register.
      llvm::Type *IntTy;
      switch (IGM.getClangASTContext().getTargetInfo().getRegisterWidth()) {
      case 64:
        IntTy = IGM.Int64Ty;
        break;
      case 32:
        IntTy = IGM.Int32Ty;
        break;
      default:
        llvm_unreachable("unsupported register width");
      }
      ArgTys = {IntTy};
      Var = Builder.CreateZExtOrBitCast(Var, IntTy);
    }
    // Emit an empty inline assembler expression depending on the register.
    auto *AsmFnTy = llvm::FunctionType::get(IGM.VoidTy, ArgTys, false);
    auto *InlineAsm = llvm::InlineAsm::get(AsmFnTy, "", "r", true);
    Builder.CreateAsmCall(InlineAsm, Var);
    return true;
  }

  /// At -Onone, forcibly keep all LLVM values that are tracked by
  /// debug variables alive by inserting an empty inline assembler
  /// expression depending on the value in the blocks dominated by the
  /// value.
  void emitDebugVariableRangeExtension(const SILBasicBlock *CurBB) {
    if (IGM.IRGen.Opts.shouldOptimize())
      return;
    for (auto &Variable : ValueDomPoints) {
      llvm::Instruction *Var = Variable.first;
      DominancePoint VarDominancePoint = Variable.second;
      if (getActiveDominancePoint() == VarDominancePoint ||
          isActiveDominancePointDominatedBy(VarDominancePoint)) {
        bool ExtendedLifetime = emitLifetimeExtendingUse(Var);
        if (!ExtendedLifetime)
          continue;

        // Propagate dbg.values for Var into the current basic block. Note
        // that this shouldn't be necessary. LiveDebugValues should be doing
        // this but can't in general because it currently only tracks register
        // locations.
        llvm::BasicBlock *BB = Var->getParent();
        llvm::BasicBlock *CurBB = Builder.GetInsertBlock();
        if (BB == CurBB)
          // The current basic block must be a successor of the dbg.value().
          continue;

        llvm::SmallVector<llvm::DbgValueInst *, 4> DbgValues;
        llvm::findDbgValues(DbgValues, Var);
        for (auto *DVI : DbgValues)
          if (DVI->getParent() == BB)
            IGM.DebugInfo->getBuilder().insertDbgValueIntrinsic(
                DVI->getValue(), DVI->getVariable(), DVI->getExpression(),
                DVI->getDebugLoc(), &*CurBB->getFirstInsertionPt());
      }
    }
  }

  /// To make it unambiguous whether a `var` binding has been initialized,
  /// zero-initialize the shadow copy alloca. LLDB uses the first pointer-sized
  /// field to recognize to detect uninitizialized variables. This can be
  /// removed once swiftc switches to @llvm.dbg.addr() intrinsics.
  void zeroInit(llvm::AllocaInst *AI) {
    if (!AI)
      return;

    // Only do this at -Onone.
    uint64_t Size = *AI->getAllocationSizeInBits(IGM.DataLayout) / 8;
    if (IGM.IRGen.Opts.shouldOptimize() || !Size)
      return;

    llvm::IRBuilder<> ZeroInitBuilder(AI->getNextNode());

    // No debug location is how LLVM marks prologue instructions.
    ZeroInitBuilder.SetCurrentDebugLocation(nullptr);
    ZeroInitBuilder.CreateMemSet(
        AI, llvm::ConstantInt::get(IGM.Int8Ty, 0),
        Size, AI->getAlignment());
  }

  /// Account for bugs in LLVM.
  ///
  /// - The LLVM type legalizer currently doesn't update debug
  ///   intrinsics when a large value is split up into smaller
  ///   pieces. Note that this heuristic as a bit too conservative
  ///   on 32-bit targets as it will also fire for doubles.
  ///
  /// - CodeGen Prepare may drop dbg.values pointing to PHI instruction.
  bool needsShadowCopy(llvm::Value *Storage) {
    return (IGM.DataLayout.getTypeSizeInBits(Storage->getType()) >
            IGM.getClangASTContext().getTargetInfo().getRegisterWidth()) ||
           isa<llvm::PHINode>(Storage);
  }

  /// Unconditionally emit a stack shadow copy of an \c llvm::Value.
  llvm::Value *emitShadowCopy(llvm::Value *Storage, const SILDebugScope *Scope,
                              StringRef Name, unsigned ArgNo, Alignment Align) {
    if (Align.isZero())
      Align = IGM.getPointerAlignment();

    auto &Alloca = ShadowStackSlots[{ArgNo, {Scope, Name}}];
    if (!Alloca.isValid())
      Alloca = createAlloca(Storage->getType(), Align, Name+".debug");
    zeroInit(cast<llvm::AllocaInst>(Alloca.getAddress()));

    ArtificialLocation AutoRestore(Scope, IGM.DebugInfo.get(), Builder);
    Builder.CreateStore(Storage, Alloca.getAddress(), Align);
    return Alloca.getAddress();
  }

  /// At -Onone, emit a shadow copy of an Address in an alloca, so the
  /// register allocator doesn't elide the dbg.value intrinsic when
  /// register pressure is high.  There is a trade-off to this: With
  /// shadow copies, we lose the precise lifetime.
  llvm::Value *emitShadowCopyIfNeeded(llvm::Value *Storage,
                                      const SILDebugScope *Scope,
                                      StringRef Name, unsigned ArgNo,
                                      bool IsAnonymous,
                                      Alignment Align = Alignment(0)) {
    // Never emit shadow copies when optimizing, or if already on the stack.
    // No debug info is emitted for refcounts either.
    if (IGM.IRGen.Opts.shouldOptimize() || IsAnonymous ||
        isa<llvm::AllocaInst>(Storage) || isa<llvm::UndefValue>(Storage) ||
        Storage->getType() == IGM.RefCountedPtrTy)
      return Storage;

    // Always emit shadow copies for function arguments.
    if (ArgNo == 0)
      // Otherwise only if debug value range extension is not feasible.
      if (!needsShadowCopy(Storage)) {
        // Mark for debug value range extension unless this is a constant, or
        // unless it's not possible to emit lifetime-extending uses for this.
        if (auto *Value = dyn_cast<llvm::Instruction>(Storage)) {
          // Emit a use at the start of the storage lifetime to force early
          // materialization. This makes variables available for inspection as
          // soon as they are defined.
          bool ExtendedLifetime = emitLifetimeExtendingUse(Value);
          if (ExtendedLifetime)
            if (ValueVariables.insert(Value).second)
              ValueDomPoints.push_back({Value, getActiveDominancePoint()});
        }

        return Storage;
      }
    return emitShadowCopy(Storage, Scope, Name, ArgNo, Align);
  }

  /// Like \c emitShadowCopyIfNeeded() but takes an \c Address instead of an
  /// \c llvm::Value.
  llvm::Value *emitShadowCopyIfNeeded(Address Storage,
                                      const SILDebugScope *Scope,
                                      StringRef Name, unsigned ArgNo,
                                      bool IsAnonymous) {
    return emitShadowCopyIfNeeded(Storage.getAddress(), Scope, Name, ArgNo,
                                  IsAnonymous, Storage.getAlignment());
  }

  /// Like \c emitShadowCopyIfNeeded() but takes an exploded value.
  void emitShadowCopyIfNeeded(SILValue &SILVal, const SILDebugScope *Scope,
                              StringRef Name, unsigned ArgNo, bool IsAnonymous,
                              llvm::SmallVectorImpl<llvm::Value *> &copy) {
    Explosion e = getLoweredExplosion(SILVal);

    // Only do this at -O0.
    if (IGM.IRGen.Opts.shouldOptimize() || IsAnonymous) {
      auto vals = e.claimAll();
      copy.append(vals.begin(), vals.end());
      return;
    }

    // Single or empty values.
    if (e.size() <= 1) {
      auto vals = e.claimAll();
      for (auto val : vals)
        copy.push_back(
            emitShadowCopyIfNeeded(val, Scope, Name, ArgNo, IsAnonymous));
      return;
    }

    SILType Type = SILVal->getType();
    auto &LTI = cast<LoadableTypeInfo>(IGM.getTypeInfo(Type));
    auto Alloca = LTI.allocateStack(*this, Type, Name+".debug");
    zeroInit(cast<llvm::AllocaInst>(Alloca.getAddress().getAddress()));
    ArtificialLocation AutoRestore(Scope, IGM.DebugInfo.get(), Builder);
    LTI.initialize(*this, e, Alloca.getAddress(), false /* isOutlined */);
    copy.push_back(Alloca.getAddressPointer());
  }

  /// Force all archetypes referenced by the type to be bound by this point.
  /// TODO: just make sure that we have a path to them that the debug info
  ///       can follow.
  void bindArchetypes(swift::Type Ty) {
    auto runtimeTy = getRuntimeReifiedType(IGM, Ty->getCanonicalType());
    if (!IGM.IRGen.Opts.shouldOptimize() && runtimeTy->hasArchetype())
      runtimeTy.visit([&](CanType t) {
        if (auto archetype = dyn_cast<ArchetypeType>(t))
          emitTypeMetadataRef(archetype);
      });
  }
  
  /// Emit debug info for a function argument or a local variable.
  template <typename StorageType>
  void emitDebugVariableDeclaration(StorageType Storage,
                                    DebugTypeInfo Ty,
                                    SILType SILTy,
                                    const SILDebugScope *DS,
                                    VarDecl *VarDecl,
                                    StringRef Name,
                                    unsigned ArgNo = 0,
                                    IndirectionKind Indirection = DirectValue) {
    assert(IGM.DebugInfo && "debug info not enabled");
    if (ArgNo) {
      PrologueLocation AutoRestore(IGM.DebugInfo.get(), Builder);
      IGM.DebugInfo->emitVariableDeclaration(Builder, Storage, Ty, DS, VarDecl,
                                             Name, ArgNo, Indirection);
    } else
      IGM.DebugInfo->emitVariableDeclaration(Builder, Storage, Ty, DS, VarDecl,
                                             Name, 0, Indirection);
  }

  void emitFailBB() {
    if (!FailBBs.empty()) {
      // Move the trap basic blocks to the end of the function.
      for (auto *FailBB : FailBBs) {
        auto &BlockList = CurFn->getBasicBlockList();
        BlockList.splice(BlockList.end(), BlockList, FailBB);
      }
    }
  }

  // SWIFT_ENABLE_TENSORFLOW
  // Returns the LLVM function with `funcName`. It must exist.
  llvm::Function *findFunction(StringRef funcName, SILModule &silModule) {
    LLVM_DEBUG(llvm::dbgs() << "IRGen for calling " << funcName << "().\n");
    auto silFn = silModule.findFunction(funcName, SILLinkage::PublicExternal);
    assert(silFn);
    llvm::Function *fn = IGM.getAddrOfSILFunction(silFn, NotForDefinition);
    assert(fn);
    return fn;
  }

  void checkOk(llvm::Value *status) {
    auto *checkOkFn = IGM.getTFC_CheckOkFn();
    Builder.CreateCall(checkOkFn, {status});
  }

  //===--------------------------------------------------------------------===//
  // SIL instruction lowering
  //===--------------------------------------------------------------------===//

  void visitSILBasicBlock(SILBasicBlock *BB);

  void emitErrorResultVar(SILResultInfo ErrorInfo, DebugValueInst *DbgValue);
  void emitDebugInfoForAllocStack(AllocStackInst *i, const TypeInfo &type,
                                  llvm::Value *addr);
  void visitAllocStackInst(AllocStackInst *i);
  void visitAllocRefInst(AllocRefInst *i);
  void visitAllocRefDynamicInst(AllocRefDynamicInst *i);
  void visitAllocBoxInst(AllocBoxInst *i);

  void visitProjectBoxInst(ProjectBoxInst *i);

  void visitApplyInst(ApplyInst *i);
  void visitTryApplyInst(TryApplyInst *i);
  void visitFullApplySite(FullApplySite i);
  void visitPartialApplyInst(PartialApplyInst *i);
  void visitBuiltinInst(BuiltinInst *i);

  // SWIFT_ENABLE_TENSORFLOW
  void visitGradientInst(GradientInst *i) {
    llvm_unreachable("gradient is not valid in canonical SIL");
  }

  // SWIFT_ENABLE_TENSORFLOW
  void visitGraphOperationInst(GraphOperationInst *i);

  void visitFunctionRefInst(FunctionRefInst *i);
  void visitAllocGlobalInst(AllocGlobalInst *i);
  void visitGlobalAddrInst(GlobalAddrInst *i);
  void visitGlobalValueInst(GlobalValueInst *i);

  void visitIntegerLiteralInst(IntegerLiteralInst *i);
  void visitFloatLiteralInst(FloatLiteralInst *i);
  void visitStringLiteralInst(StringLiteralInst *i);

  void visitLoadInst(LoadInst *i);
  void visitStoreInst(StoreInst *i);
  void visitAssignInst(AssignInst *i) {
    llvm_unreachable("assign is not valid in canonical SIL");
  }
  void visitMarkUninitializedInst(MarkUninitializedInst *i) {
    llvm_unreachable("mark_uninitialized is not valid in canonical SIL");
  }
  void visitMarkUninitializedBehaviorInst(MarkUninitializedBehaviorInst *i) {
    llvm_unreachable("mark_uninitialized_behavior is not valid in canonical SIL");
  }
  void visitMarkFunctionEscapeInst(MarkFunctionEscapeInst *i) {
    llvm_unreachable("mark_function_escape is not valid in canonical SIL");
  }
  void visitLoadBorrowInst(LoadBorrowInst *i) {
    llvm_unreachable("unimplemented");
  }
  void visitDebugValueInst(DebugValueInst *i);
  void visitDebugValueAddrInst(DebugValueAddrInst *i);
  void visitRetainValueInst(RetainValueInst *i);
  void visitRetainValueAddrInst(RetainValueAddrInst *i);
  void visitCopyValueInst(CopyValueInst *i);
  void visitReleaseValueInst(ReleaseValueInst *i);
  void visitReleaseValueAddrInst(ReleaseValueAddrInst *i);
  void visitDestroyValueInst(DestroyValueInst *i);
  void visitAutoreleaseValueInst(AutoreleaseValueInst *i);
  void visitSetDeallocatingInst(SetDeallocatingInst *i);
  void visitObjectInst(ObjectInst *i)  {
    llvm_unreachable("object instruction cannot appear in a function");
  }
  void visitStructInst(StructInst *i);
  void visitTupleInst(TupleInst *i);
  void visitEnumInst(EnumInst *i);
  void visitInitEnumDataAddrInst(InitEnumDataAddrInst *i);
  void visitSelectEnumInst(SelectEnumInst *i);
  void visitSelectEnumAddrInst(SelectEnumAddrInst *i);
  void visitSelectValueInst(SelectValueInst *i);
  void visitUncheckedEnumDataInst(UncheckedEnumDataInst *i);
  void visitUncheckedTakeEnumDataAddrInst(UncheckedTakeEnumDataAddrInst *i);
  void visitInjectEnumAddrInst(InjectEnumAddrInst *i);
  void visitObjCProtocolInst(ObjCProtocolInst *i);
  void visitMetatypeInst(MetatypeInst *i);
  void visitValueMetatypeInst(ValueMetatypeInst *i);
  void visitExistentialMetatypeInst(ExistentialMetatypeInst *i);
  void visitTupleExtractInst(TupleExtractInst *i);
  void visitDestructureTupleInst(DestructureTupleInst *i) {
    llvm_unreachable("unimplemented");
  }
  void visitDestructureStructInst(DestructureStructInst *i) {
    llvm_unreachable("unimplemented");
  }
  void visitTupleElementAddrInst(TupleElementAddrInst *i);
  void visitStructExtractInst(StructExtractInst *i);
  void visitStructElementAddrInst(StructElementAddrInst *i);
  void visitRefElementAddrInst(RefElementAddrInst *i);
  void visitRefTailAddrInst(RefTailAddrInst *i);

  void visitClassMethodInst(ClassMethodInst *i);
  void visitSuperMethodInst(SuperMethodInst *i);
  void visitObjCMethodInst(ObjCMethodInst *i);
  void visitObjCSuperMethodInst(ObjCSuperMethodInst *i);
  void visitWitnessMethodInst(WitnessMethodInst *i);

  void visitAllocValueBufferInst(AllocValueBufferInst *i);
  void visitProjectValueBufferInst(ProjectValueBufferInst *i);
  void visitDeallocValueBufferInst(DeallocValueBufferInst *i);

  void visitOpenExistentialAddrInst(OpenExistentialAddrInst *i);
  void visitOpenExistentialMetatypeInst(OpenExistentialMetatypeInst *i);
  void visitOpenExistentialRefInst(OpenExistentialRefInst *i);
  void visitOpenExistentialValueInst(OpenExistentialValueInst *i);
  void visitInitExistentialAddrInst(InitExistentialAddrInst *i);
  void visitInitExistentialValueInst(InitExistentialValueInst *i);
  void visitInitExistentialMetatypeInst(InitExistentialMetatypeInst *i);
  void visitInitExistentialRefInst(InitExistentialRefInst *i);
  void visitDeinitExistentialAddrInst(DeinitExistentialAddrInst *i);
  void visitDeinitExistentialValueInst(DeinitExistentialValueInst *i);

  void visitAllocExistentialBoxInst(AllocExistentialBoxInst *i);
  void visitOpenExistentialBoxInst(OpenExistentialBoxInst *i);
  void visitOpenExistentialBoxValueInst(OpenExistentialBoxValueInst *i);
  void visitProjectExistentialBoxInst(ProjectExistentialBoxInst *i);
  void visitDeallocExistentialBoxInst(DeallocExistentialBoxInst *i);
  
  void visitProjectBlockStorageInst(ProjectBlockStorageInst *i);
  void visitInitBlockStorageHeaderInst(InitBlockStorageHeaderInst *i);
  
  void visitFixLifetimeInst(FixLifetimeInst *i);
  void visitEndLifetimeInst(EndLifetimeInst *i) {
    llvm_unreachable("unimplemented");
  }
  void
  visitUncheckedOwnershipConversionInst(UncheckedOwnershipConversionInst *i) {
    llvm_unreachable("unimplemented");
  }
  void visitBeginBorrowInst(BeginBorrowInst *i) {
    llvm_unreachable("unimplemented");
  }
  void visitEndBorrowInst(EndBorrowInst *i) {
    llvm_unreachable("unimplemented");
  }
  void visitStoreBorrowInst(StoreBorrowInst *i) {
    llvm_unreachable("unimplemented");
  }
  void visitBeginAccessInst(BeginAccessInst *i);
  void visitEndAccessInst(EndAccessInst *i);
  void visitBeginUnpairedAccessInst(BeginUnpairedAccessInst *i);
  void visitEndUnpairedAccessInst(EndUnpairedAccessInst *i);
  void visitUnmanagedRetainValueInst(UnmanagedRetainValueInst *i) {
    llvm_unreachable("unimplemented");
  }
  void visitUnmanagedReleaseValueInst(UnmanagedReleaseValueInst *i) {
    llvm_unreachable("unimplemented");
  }
  void visitUnmanagedAutoreleaseValueInst(UnmanagedAutoreleaseValueInst *i) {
    llvm_unreachable("unimplemented");
  }
  void visitMarkDependenceInst(MarkDependenceInst *i);
  void visitCopyBlockInst(CopyBlockInst *i);
  void visitCopyBlockWithoutEscapingInst(CopyBlockWithoutEscapingInst *i) {
    llvm_unreachable("not valid in canonical SIL");
  }
  void visitStrongRetainInst(StrongRetainInst *i);
  void visitStrongReleaseInst(StrongReleaseInst *i);
  void visitIsUniqueInst(IsUniqueInst *i);
  void visitIsEscapingClosureInst(IsEscapingClosureInst *i);
  void visitDeallocStackInst(DeallocStackInst *i);
  void visitDeallocBoxInst(DeallocBoxInst *i);
  void visitDeallocRefInst(DeallocRefInst *i);
  void visitDeallocPartialRefInst(DeallocPartialRefInst *i);

  void visitCopyAddrInst(CopyAddrInst *i);
  void visitDestroyAddrInst(DestroyAddrInst *i);

  void visitBindMemoryInst(BindMemoryInst *i);

  void visitCondFailInst(CondFailInst *i);
  
  void visitConvertFunctionInst(ConvertFunctionInst *i);
  void visitConvertEscapeToNoEscapeInst(ConvertEscapeToNoEscapeInst *i);
  void visitThinFunctionToPointerInst(ThinFunctionToPointerInst *i);
  void visitPointerToThinFunctionInst(PointerToThinFunctionInst *i);
  void visitUpcastInst(UpcastInst *i);
  void visitAddressToPointerInst(AddressToPointerInst *i);
  void visitPointerToAddressInst(PointerToAddressInst *i);
  void visitUncheckedRefCastInst(UncheckedRefCastInst *i);
  void visitUncheckedRefCastAddrInst(UncheckedRefCastAddrInst *i);
  void visitUncheckedAddrCastInst(UncheckedAddrCastInst *i);
  void visitUncheckedTrivialBitCastInst(UncheckedTrivialBitCastInst *i);
  void visitUncheckedBitwiseCastInst(UncheckedBitwiseCastInst *i);
  void visitRefToRawPointerInst(RefToRawPointerInst *i);
  void visitRawPointerToRefInst(RawPointerToRefInst *i);
  void visitThinToThickFunctionInst(ThinToThickFunctionInst *i);
  void visitThickToObjCMetatypeInst(ThickToObjCMetatypeInst *i);
  void visitObjCToThickMetatypeInst(ObjCToThickMetatypeInst *i);
  void visitUnconditionalCheckedCastInst(UnconditionalCheckedCastInst *i);
  void visitUnconditionalCheckedCastAddrInst(UnconditionalCheckedCastAddrInst *i);
  void
  visitUnconditionalCheckedCastValueInst(UnconditionalCheckedCastValueInst *i);
  void visitObjCMetatypeToObjectInst(ObjCMetatypeToObjectInst *i);
  void visitObjCExistentialMetatypeToObjectInst(
                                        ObjCExistentialMetatypeToObjectInst *i);
  void visitRefToBridgeObjectInst(RefToBridgeObjectInst *i);
  void visitClassifyBridgeObjectInst(ClassifyBridgeObjectInst *i);
  void visitBridgeObjectToRefInst(BridgeObjectToRefInst *i);
  void visitBridgeObjectToWordInst(BridgeObjectToWordInst *i);
  void visitValueToBridgeObjectInst(ValueToBridgeObjectInst *i);

  void visitIndexAddrInst(IndexAddrInst *i);
  void visitTailAddrInst(TailAddrInst *i);
  void visitIndexRawPointerInst(IndexRawPointerInst *i);

  void visitBeginApplyInst(BeginApplyInst *i);
  void visitEndApplyInst(EndApplyInst *i);
  void visitAbortApplyInst(AbortApplyInst *i);
  void visitEndApply(BeginApplyInst *i, bool isAbort);
  
  void visitUnreachableInst(UnreachableInst *i);
  void visitBranchInst(BranchInst *i);
  void visitCondBranchInst(CondBranchInst *i);
  void visitReturnInst(ReturnInst *i);
  void visitThrowInst(ThrowInst *i);
  void visitUnwindInst(UnwindInst *i);
  void visitYieldInst(YieldInst *i);
  void visitSwitchValueInst(SwitchValueInst *i);
  void visitSwitchEnumInst(SwitchEnumInst *i);
  void visitSwitchEnumAddrInst(SwitchEnumAddrInst *i);
  void visitDynamicMethodBranchInst(DynamicMethodBranchInst *i);
  void visitCheckedCastBranchInst(CheckedCastBranchInst *i);
  void visitCheckedCastValueBranchInst(CheckedCastValueBranchInst *i);
  void visitCheckedCastAddrBranchInst(CheckedCastAddrBranchInst *i);
  
  void visitKeyPathInst(KeyPathInst *I);


#define LOADABLE_REF_STORAGE_HELPER(Name) \
  void visitRefTo##Name##Inst(RefTo##Name##Inst *i); \
  void visit##Name##ToRefInst(Name##ToRefInst *i);
#define NEVER_LOADABLE_CHECKED_REF_STORAGE(Name, ...) \
  void visitLoad##Name##Inst(Load##Name##Inst *i); \
  void visitStore##Name##Inst(Store##Name##Inst *i);
#define ALWAYS_LOADABLE_CHECKED_REF_STORAGE(Name, ...) \
  LOADABLE_REF_STORAGE_HELPER(Name) \
  void visitStrongRetain##Name##Inst(StrongRetain##Name##Inst *i); \
  void visit##Name##RetainInst(Name##RetainInst *i); \
  void visit##Name##ReleaseInst(Name##ReleaseInst *i); \
  void visitCopy##Name##ValueInst(Copy##Name##ValueInst *i);
#define SOMETIMES_LOADABLE_CHECKED_REF_STORAGE(Name, ...) \
  NEVER_LOADABLE_CHECKED_REF_STORAGE(Name, "...") \
  ALWAYS_LOADABLE_CHECKED_REF_STORAGE(Name, "...")
#define UNCHECKED_REF_STORAGE(Name, ...) \
  LOADABLE_REF_STORAGE_HELPER(Name)
#include "swift/AST/ReferenceStorage.def"
#undef LOADABLE_REF_STORAGE_HELPER
};

} // end anonymous namespace

void LoweredValue::getExplosion(IRGenFunction &IGF, SILType type,
                                Explosion &ex) const {
  switch (kind) {
  case Kind::StackAddress:
  case Kind::ContainedAddress:
  case Kind::DynamicallyEnforcedAddress:
  case Kind::CoroutineState:
    llvm_unreachable("not a value");
      
  case Kind::ExplosionVector:
    ex.add(Storage.get<ExplosionVector>(kind));
    return;

  case Kind::SingletonExplosion:
    ex.add(Storage.get<SingletonExplosion>(kind));
    return;

  case Kind::EmptyExplosion:
    return;

  case Kind::OwnedAddress:
    ex.add(Storage.get<OwnedAddress>(kind).getOwner());
    return;

  case Kind::FunctionPointer:
    ex.add(Storage.get<FunctionPointer>(kind)
                  .getExplosionValue(IGF, type.castTo<SILFunctionType>()));
    return;

  case Kind::ObjCMethod:
    ex.add(Storage.get<ObjCMethod>(kind).getExplosionValue(IGF));
    return;
  }
  llvm_unreachable("bad kind");
}

llvm::Value *LoweredValue::getSingletonExplosion(IRGenFunction &IGF,
                                                 SILType type) const {
  switch (kind) {
  case Kind::StackAddress:
  case Kind::ContainedAddress:
  case Kind::DynamicallyEnforcedAddress:
  case Kind::CoroutineState:
    llvm_unreachable("not a value");

  case Kind::EmptyExplosion:
  case Kind::ExplosionVector:
    llvm_unreachable("not a singleton explosion");

  case Kind::SingletonExplosion:
    return Storage.get<SingletonExplosion>(kind);

  case Kind::OwnedAddress:
    return Storage.get<OwnedAddress>(kind).getOwner();
      
  case Kind::FunctionPointer:
    return Storage.get<FunctionPointer>(kind)
                  .getExplosionValue(IGF, type.castTo<SILFunctionType>());

  case Kind::ObjCMethod:
    return Storage.get<ObjCMethod>(kind).getExplosionValue(IGF);
  }
  llvm_unreachable("bad kind");
}

IRGenSILFunction::IRGenSILFunction(IRGenModule &IGM,
                                   SILFunction *f)
  : IRGenFunction(IGM, IGM.getAddrOfSILFunction(f, ForDefinition),
                  f->getOptimizationMode(),
                  f->getDebugScope(), f->getLocation()),
    CurSILFn(f) {
  // Apply sanitizer attributes to the function.
  // TODO: Check if the function is supposed to be excluded from ASan either by
  // being in the external file or via annotations.
  if (IGM.IRGen.Opts.Sanitizers & SanitizerKind::Address) {
    // Disable ASan in coroutines; stack poisoning is not going to do
    // reasonable things to the structural invariants.
    if (!f->getLoweredFunctionType()->isCoroutine())
      CurFn->addFnAttr(llvm::Attribute::SanitizeAddress);
  }
  if (IGM.IRGen.Opts.Sanitizers & SanitizerKind::Thread) {
    auto declContext = f->getDeclContext();
    if (declContext && isa<DestructorDecl>(declContext))
      // Do not report races in deinit and anything called from it
      // because TSan does not observe synchronization between retain
      // count dropping to '0' and the object deinitialization.
      CurFn->addFnAttr("sanitize_thread_no_checking_at_run_time");
    else
      CurFn->addFnAttr(llvm::Attribute::SanitizeThread);
  }

  // Disable inlining of coroutine functions until we split.
  if (f->getLoweredFunctionType()->isCoroutine()) {
    CurFn->addFnAttr(llvm::Attribute::NoInline);
  }
}

IRGenSILFunction::~IRGenSILFunction() {
  assert(Builder.hasPostTerminatorIP() && "did not terminate BB?!");
  // Emit the fail BB if we have one.
  if (!FailBBs.empty())
    emitFailBB();
  LLVM_DEBUG(CurFn->print(llvm::dbgs()));
}

template<typename ValueVector>
static void emitPHINodesForType(IRGenSILFunction &IGF, SILType type,
                                const TypeInfo &ti, unsigned predecessors,
                                ValueVector &phis) {
  if (type.isAddress()) {
    phis.push_back(IGF.Builder.CreatePHI(ti.getStorageType()->getPointerTo(),
                                         predecessors));
  } else {
    // PHIs are always emitted with maximal explosion.
    ExplosionSchema schema = ti.getSchema();
    for (auto &elt : schema) {
      if (elt.isScalar())
        phis.push_back(
                   IGF.Builder.CreatePHI(elt.getScalarType(), predecessors));
      else
        phis.push_back(
                   IGF.Builder.CreatePHI(elt.getAggregateType()->getPointerTo(),
                   predecessors));
    }
  }
}

static PHINodeVector
emitPHINodesForBBArgs(IRGenSILFunction &IGF,
                      SILBasicBlock *silBB,
                      llvm::BasicBlock *llBB) {
  PHINodeVector phis;
  unsigned predecessors = std::distance(silBB->pred_begin(), silBB->pred_end());
  
  IGF.Builder.SetInsertPoint(llBB);
  if (IGF.IGM.DebugInfo) {
    // Use the location of the first instruction in the basic block
    // for the φ-nodes.
    if (!silBB->empty()) {
      SILInstruction &I = *silBB->begin();
      auto DS = I.getDebugScope();
      assert(DS);
      IGF.IGM.DebugInfo->setCurrentLoc(IGF.Builder, DS, I.getLoc());
    }
  }

  for (SILArgument *arg : make_range(silBB->args_begin(), silBB->args_end())) {
    size_t first = phis.size();
    
    const TypeInfo &ti = IGF.getTypeInfo(arg->getType());
    
    emitPHINodesForType(IGF, arg->getType(), ti, predecessors, phis);
    if (arg->getType().isAddress()) {
      IGF.setLoweredAddress(arg,
                            ti.getAddressForPointer(phis.back()));
    } else {
      Explosion argValue;
      for (llvm::PHINode *phi :
               swift::make_range(phis.begin()+first, phis.end()))
        argValue.add(phi);
      IGF.setLoweredExplosion(arg, argValue);
    }
  }

  // Since we return to the entry of the function, reset the location.
  if (IGF.IGM.DebugInfo)
    IGF.IGM.DebugInfo->clearLoc(IGF.Builder);

  return phis;
}

static void addIncomingExplosionToPHINodes(IRGenSILFunction &IGF,
                                           LoweredBB &lbb,
                                           unsigned &phiIndex,
                                           Explosion &argValue);

// TODO: Handle this during SIL AddressLowering.
static ArrayRef<SILArgument*> emitEntryPointIndirectReturn(
                                 IRGenSILFunction &IGF,
                                 SILBasicBlock *entry,
                                 Explosion &params,
                                 CanSILFunctionType funcTy,
                    llvm::function_ref<bool(SILType)> requiresIndirectResult) {
  // Map an indirect return for a type SIL considers loadable but still
  // requires an indirect return at the IR level.
  SILFunctionConventions fnConv(funcTy, IGF.getSILModule());
  SILType directResultType =
      IGF.CurSILFn->mapTypeIntoContext(fnConv.getSILResultType());
  if (requiresIndirectResult(directResultType)) {
    auto &retTI = IGF.IGM.getTypeInfo(directResultType);
    IGF.IndirectReturn = retTI.getAddressForPointer(params.claimNext());
  }

  auto bbargs = entry->getArguments();

  // Map the indirect returns if present.
  unsigned numIndirectResults = fnConv.getNumIndirectSILResults();
  for (unsigned i = 0; i != numIndirectResults; ++i) {
    SILArgument *ret = bbargs[i];
    auto &retTI = IGF.IGM.getTypeInfo(ret->getType());    
    IGF.setLoweredAddress(ret, retTI.getAddressForPointer(params.claimNext()));
  }  

  return bbargs.slice(numIndirectResults);
}

static void bindParameter(IRGenSILFunction &IGF,
                          SILArgument *param,
                          Explosion &allParamValues) {
  // Pull out the parameter value and its formal type.
  auto &paramTI = IGF.getTypeInfo(param->getType());

  // If the SIL parameter isn't passed indirectly, we need to map it
  // to an explosion.
  if (param->getType().isObject()) {
    Explosion paramValues;
    auto &loadableTI = cast<LoadableTypeInfo>(paramTI);
    // If the explosion must be passed indirectly, load the value from the
    // indirect address.
    auto &nativeSchema = paramTI.nativeParameterValueSchema(IGF.IGM);
    if (nativeSchema.requiresIndirect()) {
      Address paramAddr
        = loadableTI.getAddressForPointer(allParamValues.claimNext());
      loadableTI.loadAsTake(IGF, paramAddr, paramValues);
    } else {
      if (!nativeSchema.empty()) {
        // Otherwise, we map from the native convention to the type's explosion
        // schema.
        Explosion nativeParam;
        allParamValues.transferInto(nativeParam, nativeSchema.size());
        paramValues = nativeSchema.mapFromNative(IGF.IGM, IGF, nativeParam,
                                                 param->getType());
      } else {
        assert(paramTI.getSchema().empty());
      }
    }
    IGF.setLoweredExplosion(param, paramValues);
    return;
  }

  // Okay, the type is passed indirectly in SIL, so we need to map
  // it to an address.
  // FIXME: that doesn't mean we should physically pass it
  // indirectly at this resilience expansion. An @in or @in_guaranteed parameter
  // could be passed by value in the right resilience domain.
  Address paramAddr
    = paramTI.getAddressForPointer(allParamValues.claimNext());
  IGF.setLoweredAddress(param, paramAddr);
}

/// Emit entry point arguments for a SILFunction with the Swift calling
/// convention.
static void emitEntryPointArgumentsNativeCC(IRGenSILFunction &IGF,
                                            SILBasicBlock *entry,
                                            Explosion &allParamValues) {
  auto funcTy = IGF.CurSILFn->getLoweredFunctionType();
  
  // Map the indirect return if present.
  ArrayRef<SILArgument *> params = emitEntryPointIndirectReturn(
      IGF, entry, allParamValues, funcTy, [&](SILType retType) -> bool {
        auto &schema =
            IGF.IGM.getTypeInfo(retType).nativeReturnValueSchema(IGF.IGM);
        return schema.requiresIndirect();
      });

  // The witness method CC passes Self as a final argument.
  WitnessMetadata witnessMetadata;
  if (funcTy->getRepresentation() == SILFunctionTypeRepresentation::WitnessMethod) {
    collectTrailingWitnessMetadata(IGF, *IGF.CurSILFn, allParamValues,
                                   witnessMetadata);
  }

  // Bind the error result by popping it off the parameter list.
  if (funcTy->hasErrorResult()) {
    IGF.setErrorResultSlot(allParamValues.takeLast());
  }

  // The coroutine context should be the first parameter.
  switch (funcTy->getCoroutineKind()) {
  case SILCoroutineKind::None:
    break;
  case SILCoroutineKind::YieldOnce:
    emitYieldOnceCoroutineEntry(IGF, funcTy, allParamValues);
    break;
  case SILCoroutineKind::YieldMany:
    emitYieldManyCoroutineEntry(IGF, funcTy, allParamValues);
    break;
  }

  // The 'self' argument might be in the context position, which is
  // now the end of the parameter list.  Bind it now.
  if (hasSelfContextParameter(funcTy)) {
    SILArgument *selfParam = params.back();
    params = params.drop_back();

    Explosion selfTemp;
    selfTemp.add(allParamValues.takeLast());
    bindParameter(IGF, selfParam, selfTemp);

  // Even if we don't have a 'self', if we have an error result, we
  // should have a placeholder argument here.
  } else if (funcTy->hasErrorResult() ||
           funcTy->getRepresentation() == SILFunctionTypeRepresentation::Thick)
  {
    llvm::Value *contextPtr = allParamValues.takeLast(); (void) contextPtr;
    assert(contextPtr->getType() == IGF.IGM.RefCountedPtrTy);
  }

  // Map the remaining SIL parameters to LLVM parameters.
  for (SILArgument *param : params) {
    bindParameter(IGF, param, allParamValues);
  }

  // Bind polymorphic arguments.  This can only be done after binding
  // all the value parameters.
  if (hasPolymorphicParameters(funcTy)) {
    emitPolymorphicParameters(IGF, *IGF.CurSILFn, allParamValues,
                              &witnessMetadata,
      [&](unsigned paramIndex) -> llvm::Value* {
        SILValue parameter =
          IGF.CurSILFn->getArgumentsWithoutIndirectResults()[paramIndex];
        return IGF.getLoweredSingletonExplosion(parameter);
      });
  }

  assert(allParamValues.empty() && "didn't claim all parameters!");
}

/// Emit entry point arguments for the parameters of a C function, or the
/// method parameters of an ObjC method.
static void emitEntryPointArgumentsCOrObjC(IRGenSILFunction &IGF,
                                           SILBasicBlock *entry,
                                           Explosion &params,
                                           CanSILFunctionType funcTy) {
  // First, lower the method type.
  ForeignFunctionInfo foreignInfo = IGF.IGM.getForeignFunctionInfo(funcTy);
  assert(foreignInfo.ClangInfo);
  auto &FI = *foreignInfo.ClangInfo;

  // Okay, start processing the parameters explosion.

  // First, claim all the indirect results.
  ArrayRef<SILArgument*> args
    = emitEntryPointIndirectReturn(IGF, entry, params, funcTy,
      [&](SILType directResultType) -> bool {
        return FI.getReturnInfo().isIndirect();
      });

  unsigned nextArgTyIdx = 0;

  // Handle the arguments of an ObjC method.
  if (IGF.CurSILFn->getRepresentation() ==
        SILFunctionTypeRepresentation::ObjCMethod) {
    // Claim the self argument from the end of the formal arguments.
    SILArgument *selfArg = args.back();
    args = args.slice(0, args.size() - 1);

    // Set the lowered explosion for the self argument.
    auto &selfTI = cast<LoadableTypeInfo>(IGF.getTypeInfo(selfArg->getType()));
    auto selfSchema = selfTI.getSchema();
    assert(selfSchema.size() == 1 && "Expected self to be a single element!");

    auto *selfValue = params.claimNext();
    auto *bodyType = selfSchema.begin()->getScalarType();
    if (selfValue->getType() != bodyType)
      selfValue = IGF.coerceValue(selfValue, bodyType, IGF.IGM.DataLayout);

    Explosion self;
    self.add(selfValue);
    IGF.setLoweredExplosion(selfArg, self);

    // Discard the implicit _cmd argument.
    params.claimNext();

    // We've handled the self and _cmd arguments, so when we deal with
    // generating explosions for the remaining arguments we can skip
    // these.
    nextArgTyIdx = 2;
  }

  assert(args.size() == (FI.arg_size() - nextArgTyIdx) &&
         "Number of arguments not equal to number of argument types!");

  // Generate lowered explosions for each explicit argument.
  for (auto i : indices(args)) {
    SILArgument *arg = args[i];
    auto argTyIdx = i + nextArgTyIdx;
    auto &argTI = IGF.getTypeInfo(arg->getType());
    
    // Bitcast indirect argument pointers to the right storage type.
    if (arg->getType().isAddress()) {
      llvm::Value *ptr = params.claimNext();
      ptr = IGF.Builder.CreateBitCast(ptr,
                                      argTI.getStorageType()->getPointerTo());
      IGF.setLoweredAddress(arg, Address(ptr, argTI.getBestKnownAlignment()));
      continue;
    }
    
    auto &loadableArgTI = cast<LoadableTypeInfo>(argTI);

    Explosion argExplosion;
    emitForeignParameter(IGF, params, foreignInfo, argTyIdx, arg->getType(),
                         loadableArgTI, argExplosion, false);
    IGF.setLoweredExplosion(arg, argExplosion);
  }

  assert(params.empty() && "didn't claim all parameters!");

  // emitPolymorphicParameters() may create function calls, so we need
  // to initialize the debug location here.
  ArtificialLocation Loc(IGF.getDebugScope(), IGF.IGM.DebugInfo.get(),
                         IGF.Builder);
  
  // Bind polymorphic arguments. This can only be done after binding
  // all the value parameters, and must be done even for non-polymorphic
  // functions because of imported Objective-C generics.
  emitPolymorphicParameters(
      IGF, *IGF.CurSILFn, params, nullptr,
      [&](unsigned paramIndex) -> llvm::Value * {
        SILValue parameter = entry->getArguments()[paramIndex];
        return IGF.getLoweredSingletonExplosion(parameter);
      });
}

/// Get metadata for the dynamic Self type if we have it.
static void emitLocalSelfMetadata(IRGenSILFunction &IGF) {
  if (!IGF.CurSILFn->hasSelfMetadataParam())
    return;
  
  const SILArgument *selfArg = IGF.CurSILFn->getSelfMetadataArgument();
  CanMetatypeType metaTy =
    dyn_cast<MetatypeType>(selfArg->getType().getASTType());
  IRGenFunction::LocalSelfKind selfKind;
  if (!metaTy)
    selfKind = IRGenFunction::ObjectReference;
  else switch (metaTy->getRepresentation()) {
  case MetatypeRepresentation::Thin:
    llvm_unreachable("class metatypes are never thin");
  case MetatypeRepresentation::Thick:
    selfKind = IRGenFunction::SwiftMetatype;
    break;
  case MetatypeRepresentation::ObjC:
    selfKind = IRGenFunction::ObjCMetatype;
    break;
  }
  llvm::Value *value = IGF.getLoweredExplosion(selfArg).claimNext();
  IGF.setLocalSelfMetadata(value, selfKind);
}

/// Emit the definition for the given SIL constant.
void IRGenModule::emitSILFunction(SILFunction *f) {
  if (f->isExternalDeclaration())
    return;

  // Do not emit bodies of public_external functions.
  if (hasPublicVisibility(f->getLinkage()) && f->isAvailableExternally())
    return;

  PrettyStackTraceSILFunction stackTrace("emitting IR", f);
  llvm::SaveAndRestore<SourceFile *> SetCurSourceFile(CurSourceFile);
  if (auto dc = f->getModule().getAssociatedContext()) {
    if (auto sf = dc->getParentSourceFile()) {
      CurSourceFile = sf;
    }
  }
  IRGenSILFunction(*this, f).emitSILFunction();
}

void IRGenSILFunction::emitSILFunction() {
  LLVM_DEBUG(llvm::dbgs() << "emitting SIL function: ";
             CurSILFn->printName(llvm::dbgs());
             llvm::dbgs() << '\n';
             CurSILFn->print(llvm::dbgs()));
  
  assert(!CurSILFn->empty() && "function has no basic blocks?!");

  // Configure the dominance resolver.
  // TODO: consider re-using a dom analysis from the PassManager
  // TODO: consider using a cheaper analysis at -O0
  setDominanceResolver([](IRGenFunction &IGF_,
                          DominancePoint activePoint,
                          DominancePoint dominatingPoint) -> bool {
    IRGenSILFunction &IGF = static_cast<IRGenSILFunction&>(IGF_);
    if (!IGF.Dominance) {
      IGF.Dominance.reset(new DominanceInfo(IGF.CurSILFn));
    }
    return IGF.Dominance->dominates(dominatingPoint.as<SILBasicBlock>(),
                                    activePoint.as<SILBasicBlock>());
  });
  
  if (IGM.DebugInfo)
    IGM.DebugInfo->emitFunction(*CurSILFn, CurFn);

  // Map the entry bb.
  LoweredBBs[&*CurSILFn->begin()] = LoweredBB(&*CurFn->begin(), {});
  // Create LLVM basic blocks for the other bbs.
  for (auto bi = std::next(CurSILFn->begin()), be = CurSILFn->end(); bi != be;
       ++bi) {
    // FIXME: Use the SIL basic block's name.
    llvm::BasicBlock *llBB = llvm::BasicBlock::Create(IGM.getLLVMContext());
    auto phis = emitPHINodesForBBArgs(*this, &*bi, llBB);
    CurFn->getBasicBlockList().push_back(llBB);
    LoweredBBs[&*bi] = LoweredBB(llBB, std::move(phis));
  }

  auto entry = LoweredBBs.begin();
  Builder.SetInsertPoint(entry->second.bb);

  // Map the LLVM arguments to arguments on the entry point BB.
  Explosion params = collectParameters();
  auto funcTy = CurSILFn->getLoweredFunctionType();

  switch (funcTy->getLanguage()) {
  case SILFunctionLanguage::Swift:
    emitEntryPointArgumentsNativeCC(*this, entry->first, params);
    break;
  case SILFunctionLanguage::C:
    emitEntryPointArgumentsCOrObjC(*this, entry->first, params, funcTy);
    break;
  }
  emitLocalSelfMetadata(*this);

  assert(params.empty() && "did not map all llvm params to SIL params?!");

  // It's really nice to be able to assume that we've already emitted
  // all the values from dominating blocks --- it makes simple
  // peepholing more powerful and allows us to avoid the need for
  // nasty "forward-declared" values.  We can do this by emitting
  // blocks using a simple walk through the successor graph.
  //
  // We do want to preserve the original source order, but that's done
  // by having previously added all the primary blocks to the LLVM
  // function in their original order.  As long as any secondary
  // blocks are inserted after the current IP instead of at the end
  // of the function, we're fine.

  // Invariant: for every block in the work queue, we have visited all
  // of its dominators.
  llvm::SmallPtrSet<SILBasicBlock*, 8> visitedBlocks;
  SmallVector<SILBasicBlock*, 8> workQueue; // really a stack

  // Queue up the entry block, for which the invariant trivially holds.
  visitedBlocks.insert(&*CurSILFn->begin());
  workQueue.push_back(&*CurSILFn->begin());

  while (!workQueue.empty()) {
    auto bb = workQueue.pop_back_val();

    // Emit the block.
    visitSILBasicBlock(bb);

#ifndef NDEBUG
    // Assert that the current IR IP (if valid) is immediately prior
    // to the initial IR block for the next primary SIL block.
    // It's not semantically necessary to preserve SIL block order,
    // but we really should.
    if (auto curBB = Builder.GetInsertBlock()) {
      auto next = std::next(SILFunction::iterator(bb));
      if (next != CurSILFn->end()) {
        auto nextBB = LoweredBBs[&*next].bb;
        assert(&*std::next(curBB->getIterator()) == nextBB &&
               "lost source SIL order?");
      }
    }
#endif

    // The immediate dominator of a successor of this block needn't be
    // this block, but it has to be something which dominates this
    // block.  In either case, we've visited it.
    //
    // Therefore the invariant holds of all the successors, and we can
    // queue them up if we haven't already visited them.
    for (auto *succBB : bb->getSuccessorBlocks()) {
      if (visitedBlocks.insert(succBB).second)
        workQueue.push_back(succBB);
    }
  }

  // If there are dead blocks in the SIL function, we might have left
  // invalid blocks in the IR.  Do another pass and kill them off.
  for (SILBasicBlock &bb : *CurSILFn)
    if (!visitedBlocks.count(&bb))
      LoweredBBs[&bb].bb->eraseFromParent();

}

void IRGenSILFunction::estimateStackSize() {
  if (EstimatedStackSize >= 0)
    return;

  // TODO: as soon as we generate alloca instructions with accurate lifetimes
  // we should also do a better stack size calculation here. Currently we
  // add all stack sizes even if life ranges do not overlap.
  for (SILBasicBlock &BB : *CurSILFn) {
    for (SILInstruction &I : BB) {
      if (auto *ASI = dyn_cast<AllocStackInst>(&I)) {
        const TypeInfo &type = getTypeInfo(ASI->getElementType());
        if (llvm::Constant *SizeConst = type.getStaticSize(IGM)) {
          auto *SizeInt = cast<llvm::ConstantInt>(SizeConst);
          EstimatedStackSize += (int)SizeInt->getSExtValue();
        }
      }
    }
  }
}

void IRGenSILFunction::visitSILBasicBlock(SILBasicBlock *BB) {
  // Insert into the lowered basic block.
  llvm::BasicBlock *llBB = getLoweredBB(BB).bb;
  Builder.SetInsertPoint(llBB);

  bool InEntryBlock = BB->pred_empty();

  // Set this block as the dominance point.  This implicitly communicates
  // with the dominance resolver configured in emitSILFunction.
  DominanceScope dominance(*this, InEntryBlock ? DominancePoint::universal()
                                               : DominancePoint(BB));

  // Generate the body.
  bool InCleanupBlock = false;
  bool KeepCurrentLocation = false;

  for (auto &I : *BB) {
    if (IGM.DebugInfo) {
      // Set the debug info location for I, if applicable.
      auto DS = I.getDebugScope();
      SILLocation ILoc = I.getLoc();
      // Handle cleanup locations.
      if (ILoc.is<CleanupLocation>()) {
        // Cleanup locations point to the decl of the value that is
        // being destroyed (for diagnostic generation). As far as
        // the linetable is concerned, cleanups at the end of a
        // lexical scope should point to the cleanup location, which
        // is the location of the last instruction in the basic block.
        if (!InCleanupBlock) {
          InCleanupBlock = true;
          // Scan ahead to see if this is the final cleanup block in
          // this basic block.
          auto It = I.getIterator();
          do ++It; while (It != BB->end() &&
                          It->getLoc().is<CleanupLocation>());
          // We are still in the middle of a basic block?
          if (It != BB->end() && !isa<TermInst>(It))
            KeepCurrentLocation = true;
        }

        // Assign the cleanup location to this instruction.
        if (!KeepCurrentLocation) {
          assert(BB->getTerminator());
          ILoc = BB->getTerminator()->getLoc();
          DS = BB->getTerminator()->getDebugScope();
        }
      } else if (InCleanupBlock) {
        KeepCurrentLocation = false;
        InCleanupBlock = false;
      }

      // Until SILDebugScopes are properly serialized, bare functions
      // are allowed to not have a scope.
      if (!DS) {
        if (CurSILFn->isBare())
          DS = CurSILFn->getDebugScope();
        assert(maybeScopeless(I) && "instruction has location, but no scope");
      }

      // Set the builder's debug location.
      if (DS && !KeepCurrentLocation)
        IGM.DebugInfo->setCurrentLoc(Builder, DS, ILoc);
      else {
        // Reuse the last scope for an easier-to-read line table.
        auto Prev = --I.getIterator();
        if (Prev != BB->end())
          DS = Prev->getDebugScope();

        // Use an artificial (line 0) location, to indicate we'd like to
        // reuse the last debug loc.
        IGM.DebugInfo->setCurrentLoc(
            Builder, DS, RegularLocation::getAutoGeneratedLocation());
      }

      if (isa<TermInst>(&I))
        emitDebugVariableRangeExtension(BB);
    }
    visit(&I);
  }

  assert(Builder.hasPostTerminatorIP() && "SIL bb did not terminate block?!");
}

// SWIFT_ENABLE_TENSORFLOW
// Injects printf + abort function calls to abort with an error message.
static void abortOnGraphOp(IRGenFunction &IGF, llvm::StringRef errMessage) {
  auto &llvmModule = IGF.IGM.Module;
  auto &llvmContext = llvmModule.getContext();
  auto printfFunc = llvmModule.getOrInsertFunction(
      "printf", llvm::TypeBuilder<int(char *, ...), false>::get(llvmContext));
  auto strConstant =
      llvm::ConstantDataArray::getString(llvmContext, errMessage);
  auto GVStr =
      new llvm::GlobalVariable(llvmModule, strConstant->getType(), true,
                               llvm::GlobalValue::InternalLinkage, strConstant);
  llvm::Constant *zero = llvm::Constant::getNullValue(
      llvm::IntegerType::getInt32Ty(llvmContext));
  llvm::Constant *zeroes[] = {zero, zero};
  llvm::Constant *strVal = llvm::ConstantExpr::getGetElementPtr(
      GVStr->getValueType(), GVStr, zeroes, true);
  IGF.Builder.CreateCall(printfFunc, {strVal});

  auto abortFunc = llvmModule.getOrInsertFunction(
      "abort", llvm::FunctionType::get(
                   llvm::Type::getVoidTy(llvmContext), {}, false));
  IGF.Builder.CreateCall(abortFunc, {});
}

// Create and return a (i8*-typed) address value to a constant string.
static llvm::Value *createStringValAddr(IRGenModule &IGM, StringRef strVal) {
  auto &llvmModule = IGM.Module;
  auto &llvmContext = llvmModule.getContext();
  auto opNameVal = llvm::ConstantDataArray::getString(llvmContext, strVal);
  auto global =
      new llvm::GlobalVariable(IGM.Module, opNameVal->getType(), true,
                               llvm::GlobalValue::PrivateLinkage, opNameVal);

  // Make an i8*.
  auto zero = llvm::ConstantInt::get(IGM.Int32Ty, 0);
  llvm::Constant *indices[] = {zero, zero};
  auto opNameValAddr = llvm::ConstantExpr::getInBoundsGetElementPtr(
      global->getValueType(), global, indices);
  return opNameValAddr;
}

// The code structure resembles
// TFGraphFunctionLowering::visitGraphOperationInst().
void IRGenSILFunction::visitGraphOperationInst(GraphOperationInst *i) {
  tf::GraphOperationInfo opInfo(i);

  if (!llvm::TFDynamicCompilation) {
    // graph_ops do make it here when building the TensorFlow module itself.
    // For those cases, we abort here with an error message.
    const std::string errMessage = "!!! Compiler bug -- graph_op " +
                              opInfo.getOperationName().str() +
                              " cannot be lowered to LLVM IR !!!\n";
    abortOnGraphOp(*this, errMessage.c_str());

    // Finally, we set up our explosion results full of undef values.
    auto result = i->getResult(0);
    ExplosionSchema schema = getTypeInfo(result->getType()).getSchema();
    Explosion e;
    for (auto &elt : schema)
      e.add(llvm::UndefValue::get(elt.getScalarType()));
    setLoweredExplosion(result, e);
    return;
  }

  LLVM_DEBUG(llvm::dbgs() << "IRGen for graph_op: "
                          << opInfo.getOperationName() << "\n");
  LLVM_DEBUG(for (auto structuredArgument : opInfo.getStructuredArguments()) {
    llvm::dbgs() << "  operand: " << structuredArgument.getArgumentNameWithSuffix()
                 << "\n";
  });
  LLVM_DEBUG(llvm::dbgs() << "end operands\n");

  // The overall workflow is:
  // 1. Prepare the input tensor handles and attributes
  // 2. Run the graph_op
  // 3. Set the output tensor handles via setLoweredExplosion()

  auto *TFNewStatusFn = IGM.getTF_NewStatusFn();
  auto status = Builder.CreateCall(TFNewStatusFn, {});

  // TODO: Remove these. They are a temporary way of testing that dynamic
  // attributes make it here.
  if (opInfo.getOperationName() == "_DynamicOp") {
    LLVM_DEBUG(llvm::dbgs()
               << "Done with IRGen for dynamic graph_op; setting explosion.\n");
    // The added explosion is incorrect, but is good enough for unit testing.
    Explosion e;
    e.add(TFNewStatusFn);

    SILValue result = i->getResults()[0];
    setLoweredExplosion(result, e);
    return;
  }

  // The true return type is TFE_Context*, which is an opaque pointer, so it
  // maps to void* in the Swift-C calling convention. `eagerContext` has type
  // void*, or i8* in LLVM type system.
  auto *getContextFn = IGM.getTFC_GetGlobalEagerContextFn();
  auto eagerContext = Builder.CreateCall(getContextFn, {});

  // Create a TFE op as in:
  //   auto* op = TFE_NewOp(ctx, "OpName", status);
  auto *TFENewOpFn = IGM.getTFE_NewOpFn();
  auto opNameValAddr = createStringValAddr(IGM, opInfo.getOperationName());
  auto op =
      Builder.CreateCall(TFENewOpFn, {eagerContext, opNameValAddr, status});
  checkOk(status);

  // Handle inputs.
  for (auto structuredArgument : opInfo.getStructuredArguments()) {
    assert(structuredArgument.getArgumentNameWithSuffix().empty() &&
           "cannot lower named arguments");
    switch (structuredArgument.getKind()) {
    case GraphOperationInfo::SAK_Single: {
      // Normal tensor inputs.
      auto tensorHandleSilValue = structuredArgument.getSingleArgument();
      auto valueKind = classifyTensorFlowValue(tensorHandleSilValue->getType());
      assert(valueKind != TFValueKind::Nope &&
             "all op inputs should be TensorFlow values");

      auto tensorHandleValue =
          getLoweredSingletonExplosion(tensorHandleSilValue);
      auto *extractHandleFn = IGM.getTFC_GetCTensorHandleFromSwiftFn();
      auto cHandle = Builder.CreateCall(extractHandleFn, {tensorHandleValue});

      // Add an op input as in:
      //   TFE_OpAddInput(op, cHandle);
      auto *opAddInputFn = IGM.getTFE_OpAddInputFn();
      Builder.CreateCall(opAddInputFn, {op, cHandle, status});
      checkOk(status);
      break;
    }
    case GraphOperationInfo::SAK_List:
      llvm_unreachable("TODO: implement this");
    }
  }

  // Handle attributes.
  unsigned dtypeAttr = 0;
  for (unsigned nextAttributeNumber = 0, e = i->getNumAttributes();
       nextAttributeNumber != e;) {
    auto attr = i->getAttribute(nextAttributeNumber++);
    auto attrInfo = GraphOperationInfo::decodeArgumentName(attr.name.str());
    std::string attrName = attrInfo.first.str();

    switch (attrInfo.second) {
    case GraphOperationInfo::ArgumentLowering::Input:
      llvm_unreachable("Input classes cannot exist for attributes");
    case GraphOperationInfo::ArgumentLowering::Out:
      llvm_unreachable("Attributes cannot be output parameters");
    case GraphOperationInfo::ArgumentLowering::UnknownShapeListAttribute:
      llvm_unreachable("UnknownShapeListAttribute should have been eliminated "
                       "by deabstraction");
    case GraphOperationInfo::ArgumentLowering::TypeListAttribute:
      llvm_unreachable("TypeListAttribute should have been eliminated by "
                       "deabstraction");
    case GraphOperationInfo::ArgumentLowering::NormalAttribute: // No modifier.
      // We add attributes based on what the type of the value is.
      switch (attr.value.getKind()) {
      case SymbolicValue::Unknown:
      case SymbolicValue::UninitMemory:
      case SymbolicValue::Enum:
      case SymbolicValue::EnumWithPayload:
      case SymbolicValue::Address:
      case SymbolicValue::Aggregate: // Tuples and structs
        llvm_unreachable("These attribute kinds cannot happen here");
      case SymbolicValue::Integer:
      case SymbolicValue::Float:
      case SymbolicValue::Function:
      case SymbolicValue::Array:
        llvm_unreachable("TODO: implement this");
      case SymbolicValue::String:
        // TODO: move the DEVICE_ATTR string def to a place accessible here.
        if (attrName == "__device") {
          auto deviceStr = attr.value.getStringValue();
          // In this case, just let eager pick a default device.
          if (deviceStr == "ALL_DEVICES")
            break;
          auto *setDeviceFn = IGM.getTFE_OpSetDeviceFn();
          auto device = createStringValAddr(IGM, deviceStr);
          Builder.CreateCall(setDeviceFn, {op, device, status});
          checkOk(status);
        } else {
          llvm_unreachable("TODO: implement this");
        }
        break;
      case SymbolicValue::Metatype:
        // Set up dtype attr as in:
        //   TFE_OpSetAttrType(op, "dtype", TF_FLOAT);
        auto *setAttrTypeFn = IGM.getTFE_OpSetAttrTypeFn();
        auto dtypeValAddr = createStringValAddr(IGM, attrName.c_str());
        dtypeAttr = convertSwiftTypeToTF(attr.value.getMetatypeValue());
        Builder.CreateCall(
            setAttrTypeFn,
            {op, dtypeValAddr, llvm::ConstantInt::get(IGM.Int32Ty, dtypeAttr)});
        break;
      }
      // Done with normal attributes.
      break;
    case GraphOperationInfo::ArgumentLowering::TensorAttribute: {
      if (!dtypeAttr) {
        i->dump();
        llvm_unreachable("dtype attr must have been processed!");
      }

      llvm::Value *tensor = nullptr;
      switch (attr.value.getKind()) {
      case SymbolicValue::Float: {
        auto apfloat = attr.value.getFloatValue();
        // CreateScalarFloatTensor() takes an int instead of float, as runtime
        // functions that take/return float values do not yet exist.
        auto constVal =
            llvm::ConstantInt::get(IGM.Int32Ty, apfloat.convertToFloat());
        LLVM_DEBUG(llvm::dbgs() << "The const value is " << *constVal << ".\n");

        auto *createTensorFn = IGM.getTFC_CreateScalarFloatTensorFn();
        tensor = Builder.CreateCall(createTensorFn, {constVal});
        break;
      }
      case SymbolicValue::Integer: {
        auto apint = attr.value.getIntegerValue();
        auto constVal = llvm::ConstantInt::get(
            IGM.Int64Ty, apint.sextOrTrunc(64).getLimitedValue());
        LLVM_DEBUG(llvm::dbgs() << "The const value is " << *constVal << ".\n");

        auto *createTensorFn = IGM.getTFC_CreateScalarIntTensorFn();
        tensor = Builder.CreateCall(
            createTensorFn,
            {constVal, llvm::ConstantInt::get(IGM.Int32Ty, dtypeAttr), status});
        checkOk(status);
        break;
      }
      default:
        llvm_unreachable("TODO: support other dtypes for tensor attr.");
      }

      // Set up the tensor-typed value attr as in:
      //   TFE_OpSetAttrTensor(op, "value", tensor, status);
      auto *setTensorAttrFn = IGM.getTFE_OpSetAttrTensorFn();
      auto valueAttrAddr = createStringValAddr(IGM, "value");
      Builder.CreateCall(setTensorAttrFn, {op, valueAttrAddr, tensor, status});
      checkOk(status);

      auto *deleteTensorFn = IGM.getTF_DeleteTensorFn();
      Builder.CreateCall(deleteTensorFn, {tensor});
      break;
    }
    case GraphOperationInfo::ArgumentLowering::ShapeAttribute:
      llvm_unreachable("TODO: implement this");
    }
  }

  // Now we execute the TFE op as in:
  //   TFE_TensorHandle* retval;
  //   int num_retvals = 1;
  //   TFE_Execute(op, &retval, &num_retvals, status);
  //
  // The LLVM IR code looks like:
  //   %returnValues = alloca %struct.TFE_TensorHandle*, align 8
  //   %returnValueCount = alloca i32, align 8
  //   store i32 1, i32* %returnValueCount, align 8
  //   %134 = bitcast i8** %returnValues to %struct.TFE_TensorHandle**
  //   call void @TFE_Execute(%struct.TFE_Op* %130,
  //                          %struct.TFE_TensorHandle** %134,
  //                          i32* %returnValueCount,
  //                          %struct.TF_Status* %128)
  //   %135 = load %struct.TFE_TensorHandle*, %struct.TFE_TensorHandle** %134,
  //
  // FIXME: getPointerAlignment is likely excessive. "align 4" might be
  // sufficient.
  auto returnValueCount =
      createAlloca(IGM.Int32Ty, IGM.getPointerAlignment(), "returnValueCount");
  auto expectedReturnValueCount =
      llvm::ConstantInt::get(IGM.Int32Ty, i->getNumResults());
  Builder.CreateStore(expectedReturnValueCount, returnValueCount);
  auto returnValues = createAlloca(IGM.Int8PtrTy, expectedReturnValueCount,
                                   IGM.getPointerAlignment(), "returnValues");
  auto *tfeExecuteFn = IGM.getTFE_ExecuteFn();
  Builder.CreateCall(tfeExecuteFn, {op, returnValues.getAddress(),
                                    returnValueCount.getAddress(), status});
  checkOk(status);

  // TODO: add sanity check that the returned returnValueCount has value equal
  // to expectedReturnValueCount.

  // Clean up env as in:
  //   TFE_DeleteOp(op);
  //   TF_DeleteStatus(status);
  auto *deleteOpFn = IGM.getTFE_DeleteOpFn();
  Builder.CreateCall(deleteOpFn, {op});
  auto *deleteStatusFn = IGM.getTF_DeleteStatusFn();
  Builder.CreateCall(deleteStatusFn, {status});

  auto cTensorHandle =
      Builder.CreateLoad(returnValues.getAddress(), IGM.getPointerAlignment());
  LLVM_DEBUG(llvm::dbgs() << "The returned tensor handle is " << *cTensorHandle
                          << ".\n");

  // Wrap `cTensorHandle` into a TensorHandle<T> object.
  auto *createHandleFn = IGM.getTFC_CreateTensorHandleFromCFn();
  auto tensorHandle = Builder.CreateCall(createHandleFn, {cTensorHandle});

  LLVM_DEBUG(
      llvm::dbgs() << "Done with IRGen for graph_op; setting explosion.\n");
  Explosion e;
  e.add(tensorHandle);

  SILValue result = i->getResults()[0];
  setLoweredExplosion(result, e);
}

void IRGenSILFunction::visitFunctionRefInst(FunctionRefInst *i) {
  auto fn = i->getReferencedFunction();

  llvm::Constant *fnPtr = IGM.getAddrOfSILFunction(fn, NotForDefinition);

  auto sig = IGM.getSignature(fn->getLoweredFunctionType());

  // Note that the pointer value returned by getAddrOfSILFunction doesn't
  // necessarily have element type sig.getType(), e.g. if it's imported.

  FunctionPointer fp = FunctionPointer::forDirect(fnPtr, sig);
  
  // Store the function as a FunctionPointer so we can avoid bitcasting
  // or thunking if we don't need to.
  setLoweredFunctionPointer(i, fp);
}

void IRGenSILFunction::visitAllocGlobalInst(AllocGlobalInst *i) {
  SILGlobalVariable *var = i->getReferencedGlobal();
  SILType loweredTy = var->getLoweredType();
  auto &ti = getTypeInfo(loweredTy);

  auto expansion = IGM.getResilienceExpansionForLayout(var);

  // FIXME: Remove this once LLDB has proper support for resilience.
  bool isREPLVar = false;
  if (auto *decl = var->getDecl())
    if (decl->isREPLVar())
      isREPLVar = true;

  // If the global is fixed-size in all resilience domains that can see it,
  // we allocated storage for it statically, and there's nothing to do.
  if (isREPLVar || ti.isFixedSize(expansion))
    return;

  // Otherwise, the static storage for the global consists of a fixed-size
  // buffer.
  Address addr = IGM.getAddrOfSILGlobalVariable(var, ti,
                                                NotForDefinition);
  emitAllocateValueInBuffer(*this, loweredTy, addr);
}

void IRGenSILFunction::visitGlobalAddrInst(GlobalAddrInst *i) {
  SILGlobalVariable *var = i->getReferencedGlobal();
  SILType loweredTy = var->getLoweredType();
  assert(loweredTy == i->getType().getObjectType());
  auto &ti = getTypeInfo(loweredTy);
  
  auto expansion = IGM.getResilienceExpansionForLayout(var);

  // If the variable is empty in all resilience domains that can see it,
  // don't actually emit a symbol for the global at all, just return undef.
  if (ti.isKnownEmpty(expansion)) {
    setLoweredAddress(i, ti.getUndefAddress());
    return;
  }

  Address addr = IGM.getAddrOfSILGlobalVariable(var, ti,
                                                NotForDefinition);

  // FIXME: Remove this once LLDB has proper support for resilience.
  bool isREPLVar = false;
  if (auto *decl = var->getDecl())
    if (decl->isREPLVar())
      isREPLVar = true;

  // If the global is fixed-size in all resilience domains that can see it,
  // we allocated storage for it statically, and there's nothing to do.
  if (isREPLVar || ti.isFixedSize(expansion)) {
    setLoweredAddress(i, addr);
    return;
  }

  // Otherwise, the static storage for the global consists of a fixed-size
  // buffer; project it.
  addr = emitProjectValueInBuffer(*this, loweredTy, addr);
  
  setLoweredAddress(i, addr);
}

void IRGenSILFunction::visitGlobalValueInst(GlobalValueInst *i) {
  SILGlobalVariable *var = i->getReferencedGlobal();
  assert(var->isInitializedObject() &&
         "global_value only supported for statically initialized objects");
  SILType loweredTy = var->getLoweredType();
  assert(loweredTy == i->getType());
  auto &ti = getTypeInfo(loweredTy);
  assert(ti.isFixedSize(IGM.getResilienceExpansionForLayout(var)));

  llvm::Value *Ref = IGM.getAddrOfSILGlobalVariable(var, ti,
                                                NotForDefinition).getAddress();

  auto ClassType = loweredTy.getASTType();
  llvm::Value *Metadata =
    emitClassHeapMetadataRef(*this, ClassType, MetadataValueType::TypeMetadata,
                             MetadataState::Complete);
  llvm::Value *CastAddr = Builder.CreateBitCast(Ref, IGM.RefCountedPtrTy);
  llvm::Value *InitRef = emitInitStaticObjectCall(Metadata, CastAddr, "staticref");
  InitRef = Builder.CreateBitCast(InitRef, Ref->getType());

  Explosion e;
  e.add(InitRef);
  setLoweredExplosion(i, e);
}

void IRGenSILFunction::visitMetatypeInst(swift::MetatypeInst *i) {
  auto metaTy = i->getType().castTo<MetatypeType>();
  Explosion e;
  emitMetatypeRef(*this, metaTy, e);
  setLoweredExplosion(i, e);
}

static llvm::Value *getClassBaseValue(IRGenSILFunction &IGF,
                                      SILValue v) {
  if (v->getType().isAddress()) {
    auto addr = IGF.getLoweredAddress(v);
    return IGF.Builder.CreateLoad(addr);
  }
  
  Explosion e = IGF.getLoweredExplosion(v);
  return e.claimNext();
}

void IRGenSILFunction::visitValueMetatypeInst(swift::ValueMetatypeInst *i) {
  SILType instanceTy = i->getOperand()->getType();
  auto metaTy = i->getType().castTo<MetatypeType>();
  
  if (metaTy->getRepresentation() == MetatypeRepresentation::Thin) {
    Explosion empty;
    setLoweredExplosion(i, empty);
    return;
  }
  
  Explosion e;
  
  if (instanceTy.getClassOrBoundGenericClass()) {
    e.add(emitDynamicTypeOfHeapObject(*this,
                           getClassBaseValue(*this, i->getOperand()),
                           metaTy->getRepresentation(), instanceTy));
  } else if (auto arch = instanceTy.getAs<ArchetypeType>()) {
    if (arch->requiresClass()) {
      e.add(emitDynamicTypeOfHeapObject(*this,
                             getClassBaseValue(*this, i->getOperand()),
                             metaTy->getRepresentation(), instanceTy));
    } else {
      Address base = getLoweredAddress(i->getOperand());
      e.add(emitDynamicTypeOfOpaqueArchetype(*this, base,
                                             i->getOperand()->getType()));
      // FIXME: We need to convert this back to an ObjC class for an
      // ObjC metatype representation.
      if (metaTy->getRepresentation() == MetatypeRepresentation::ObjC)
        unimplemented(i->getLoc().getSourceLoc(),
                      "objc metatype of non-class-bounded archetype");
    }
  } else {
    emitMetatypeRef(*this, metaTy, e);
  }
  
  setLoweredExplosion(i, e);
}

void IRGenSILFunction::visitExistentialMetatypeInst(
                                            swift::ExistentialMetatypeInst *i) {
  Explosion result;
  SILValue op = i->getOperand();
  SILType opType = op->getType();

  switch (opType.getPreferredExistentialRepresentation(IGM.getSILModule())) {
  case ExistentialRepresentation::Metatype: {
    Explosion existential = getLoweredExplosion(op);
    emitMetatypeOfMetatype(*this, existential, opType, result);
    break;
  }
  case ExistentialRepresentation::Class: {
    Explosion existential = getLoweredExplosion(op);
    emitMetatypeOfClassExistential(*this, existential, i->getType(),
                                   opType, result);
    break;
  }
  case ExistentialRepresentation::Boxed: {
    Explosion existential = getLoweredExplosion(op);
    emitMetatypeOfBoxedExistential(*this, existential, opType, result);
    break;
  }
  case ExistentialRepresentation::Opaque: {
    Address existential = getLoweredAddress(op);
    emitMetatypeOfOpaqueExistential(*this, existential, opType, result);
    break;
  }
  case ExistentialRepresentation::None:
    llvm_unreachable("Bad existential representation");
  }

  setLoweredExplosion(i, result);
}

static void emitApplyArgument(IRGenSILFunction &IGF,
                              SILValue arg,
                              SILType paramType,
                              Explosion &out) {
  bool isSubstituted = (arg->getType() != paramType);

  // For indirect arguments, we just need to pass a pointer.
  if (paramType.isAddress()) {
    // This address is of the substituted type.
    auto addr = IGF.getLoweredAddress(arg);

    // If a substitution is in play, just bitcast the address.
    if (isSubstituted) {
      auto origType = IGF.IGM.getStoragePointerType(paramType);
      addr = IGF.Builder.CreateBitCast(addr, origType);
    }
      
    out.add(addr.getAddress());
    return;
  }

  // Otherwise, it's an explosion, which we may need to translate,
  // both in terms of explosion level and substitution levels.
  assert(arg->getType().isObject());

  // Fast path: avoid an unnecessary temporary explosion.
  if (!isSubstituted) {
    IGF.getLoweredExplosion(arg, out);
    return;
  }

  Explosion temp = IGF.getLoweredExplosion(arg);
  reemitAsUnsubstituted(IGF, paramType, arg->getType(),
                        temp, out);
}

static llvm::Value *getObjCClassForValue(IRGenFunction &IGF,
                                         llvm::Value *selfValue,
                                         CanAnyMetatypeType selfType) {
  // If we have a Swift metatype, map it to the heap metadata, which
  // will be the Class for an ObjC type.
  switch (selfType->getRepresentation()) {
  case swift::MetatypeRepresentation::ObjC:
    return selfValue;

  case swift::MetatypeRepresentation::Thick:
    // Convert thick metatype to Objective-C metatype.
    return emitClassHeapMetadataRefForMetatype(IGF, selfValue,
                                               selfType.getInstanceType());

  case swift::MetatypeRepresentation::Thin:
    llvm_unreachable("Cannot convert Thin metatype to ObjC metatype");
  }
  llvm_unreachable("bad metatype representation");
}

static llvm::Value *
emitWitnessTableForLoweredCallee(IRGenSILFunction &IGF,
                                 CanSILFunctionType substCalleeType) {
  // This use of getSelfInstanceType() assumes that the instance type is
  // always a meaningful formal type.
  auto substSelfType = substCalleeType->getSelfInstanceType();
  auto substConformance = substCalleeType->getWitnessMethodConformance();

  llvm::Value *argMetadata = IGF.emitTypeMetadataRef(substSelfType);
  llvm::Value *wtable =
    emitWitnessTableRef(IGF, substSelfType, &argMetadata, substConformance);

  return wtable;
}

Callee LoweredValue::getCallee(IRGenFunction &IGF,
                               llvm::Value *selfValue,
                               CalleeInfo &&calleeInfo) const {
  switch (kind) {
  case Kind::FunctionPointer: {
    auto &fn = getFunctionPointer();
    return Callee(std::move(calleeInfo), fn, selfValue);
  }

  case Kind::ObjCMethod: {
    const auto &objcMethod = getObjCMethod();
    assert(selfValue);

    // Convert a metatype 'self' argument to the ObjC class pointer.
    // FIXME: why on earth is this not correctly represented in SIL?
    if (auto metatype = dyn_cast<AnyMetatypeType>(
                       calleeInfo.OrigFnType->getSelfParameter().getType())) {
      selfValue = getObjCClassForValue(IGF, selfValue, metatype);
    }

    return getObjCMethodCallee(IGF, objcMethod, selfValue,
                               std::move(calleeInfo));
  }

  case Kind::SingletonExplosion: {
    auto functionValue = getKnownSingletonExplosion();

    switch (calleeInfo.OrigFnType->getRepresentation()) {
    case SILFunctionType::Representation::Block:
      assert(!selfValue && "block function with self?");
      return getBlockPointerCallee(IGF, functionValue, std::move(calleeInfo));

    case SILFunctionType::Representation::ObjCMethod:
    case SILFunctionType::Representation::Thick:
      llvm_unreachable("unexpected function with singleton representation");

    case SILFunctionType::Representation::WitnessMethod:
    case SILFunctionType::Representation::Thin:
    case SILFunctionType::Representation::Closure:
    case SILFunctionType::Representation::Method:
      return getSwiftFunctionPointerCallee(IGF, functionValue, selfValue,
                                           std::move(calleeInfo), false);

    // SWIFT_ENABLE_TENSORFLOW
    case SILFunctionType::Representation::TensorFlow:
    case SILFunctionType::Representation::CFunctionPointer:
      assert(!selfValue && "C function pointer has self?");
      return getCFunctionPointerCallee(IGF, functionValue,
                                       std::move(calleeInfo));
    }
    llvm_unreachable("bad kind");
  }

  case Kind::ExplosionVector: {
    auto vector = getKnownExplosionVector();
    assert(calleeInfo.OrigFnType->getRepresentation()
             == SILFunctionType::Representation::Thick);

    assert(!selfValue && "thick function pointer with self?");
    assert(vector.size() == 2 && "thick function pointer with size != 2");
    llvm::Value *functionValue = vector[0];
    llvm::Value *contextValue = vector[1];
    bool castToRefcountedContext = calleeInfo.OrigFnType->isNoEscape();
    return getSwiftFunctionPointerCallee(IGF, functionValue, contextValue,
                                         std::move(calleeInfo),
                                         castToRefcountedContext);
  }

  case LoweredValue::Kind::EmptyExplosion:
  case LoweredValue::Kind::OwnedAddress:
  case LoweredValue::Kind::ContainedAddress:
  case LoweredValue::Kind::StackAddress:
  case LoweredValue::Kind::DynamicallyEnforcedAddress:
  case LoweredValue::Kind::CoroutineState:
    llvm_unreachable("not a valid callee");
  }
  llvm_unreachable("bad kind");
}

static CallEmission getCallEmissionForLoweredValue(IRGenSILFunction &IGF,
                                         CanSILFunctionType origCalleeType,
                                         CanSILFunctionType substCalleeType,
                                         const LoweredValue &lv,
                                         llvm::Value *selfValue,
                                         SubstitutionMap substitutions,
                                         WitnessMetadata *witnessMetadata,
                                         Explosion &args) {
  Callee callee = lv.getCallee(IGF, selfValue,
                               CalleeInfo(origCalleeType, substCalleeType,
                                          substitutions));

  switch (origCalleeType->getRepresentation()) {
  case SILFunctionType::Representation::WitnessMethod: {
    auto wtable = emitWitnessTableForLoweredCallee(IGF, substCalleeType);
    witnessMetadata->SelfWitnessTable = wtable;
    break;
  }

  // SWIFT_ENABLE_TENSORFLOW
  case SILFunctionType::Representation::TensorFlow:
  case SILFunctionType::Representation::ObjCMethod:
  case SILFunctionType::Representation::Thick:
  case SILFunctionType::Representation::Block:
  case SILFunctionType::Representation::Thin:
  case SILFunctionType::Representation::CFunctionPointer:
  case SILFunctionType::Representation::Method:
  case SILFunctionType::Representation::Closure:
    break;
  }

  CallEmission callEmission(IGF, std::move(callee));
  if (IGF.CurSILFn->isThunk())
    callEmission.addAttribute(llvm::AttributeList::FunctionIndex,
                              llvm::Attribute::NoInline);

  return callEmission;
}

void IRGenSILFunction::visitBuiltinInst(swift::BuiltinInst *i) {
  const BuiltinInfo &builtin = getSILModule().getBuiltinInfo(i->getName());

  auto argValues = i->getArguments();
  Explosion args;

  for (auto idx : indices(argValues)) {
    auto argValue = argValues[idx];

    // Builtin arguments should never be substituted, so use the value's type
    // as the parameter type.
    emitApplyArgument(*this, argValue, argValue->getType(), args);
  }
  
  Explosion result;
  emitBuiltinCall(*this, builtin, i->getName(), i->getType(),
                  args, result, i->getSubstitutions());
  
  setLoweredExplosion(i, result);
}

void IRGenSILFunction::visitApplyInst(swift::ApplyInst *i) {
  visitFullApplySite(i);
}

void IRGenSILFunction::visitTryApplyInst(swift::TryApplyInst *i) {
  visitFullApplySite(i);
}

void IRGenSILFunction::visitFullApplySite(FullApplySite site) {
  const LoweredValue &calleeLV = getLoweredValue(site.getCallee());
  
  auto origCalleeType = site.getOrigCalleeType();
  auto substCalleeType = site.getSubstCalleeType();
  
  auto args = site.getArguments();
  SILFunctionConventions origConv(origCalleeType, getSILModule());
  assert(origConv.getNumSILArguments() == args.size());

  // Extract 'self' if it needs to be passed as the context parameter.
  llvm::Value *selfValue = nullptr;
  if (hasSelfContextParameter(origCalleeType)) {
    SILValue selfArg = args.back();
    args = args.drop_back();

    if (selfArg->getType().isObject()) {
      selfValue = getLoweredSingletonExplosion(selfArg);
    } else {
      selfValue = getLoweredAddress(selfArg).getAddress();
    }
  }

  Explosion llArgs;    
  WitnessMetadata witnessMetadata;
  CallEmission emission =
    getCallEmissionForLoweredValue(*this, origCalleeType, substCalleeType,
                                   calleeLV, selfValue,
                                   site.getSubstitutionMap(),
                                   &witnessMetadata, llArgs);

  // Lower the arguments and return value in the callee's generic context.
  GenericContextScope scope(IGM, origCalleeType->getGenericSignature());

  // Allocate space for the coroutine buffer.
  Optional<Address> coroutineBuffer;
  switch (origCalleeType->getCoroutineKind()) {
  case SILCoroutineKind::None:
    break;

  case SILCoroutineKind::YieldOnce:
    coroutineBuffer = emitAllocYieldOnceCoroutineBuffer(*this);
    break;

  case SILCoroutineKind::YieldMany:
    coroutineBuffer = emitAllocYieldManyCoroutineBuffer(*this);
    break;
  }
  if (coroutineBuffer) {
    llArgs.add(coroutineBuffer->getAddress());
  }

  // Lower the SIL arguments to IR arguments.
  
  // Turn the formal SIL parameters into IR-gen things.
  for (auto index : indices(args)) {
    emitApplyArgument(*this, args[index], origConv.getSILArgumentType(index),
                      llArgs);
  }

  // Pass the generic arguments.
  if (hasPolymorphicParameters(origCalleeType)) {
    SubstitutionMap subMap = site.getSubstitutionMap();
    emitPolymorphicArguments(*this, origCalleeType,
                             subMap, &witnessMetadata, llArgs);
  }

  // Add all those arguments.
  emission.setArgs(llArgs, false, &witnessMetadata);

  SILInstruction *i = site.getInstruction();
  
  Explosion result;
  emission.emitToExplosion(result, false);

  // For a simple apply, just bind the apply result to the result of the call.
  if (auto apply = dyn_cast<ApplyInst>(i)) {
    setLoweredExplosion(apply, result);

  // For begin_apply, we have to destructure the call.
  } else if (auto beginApply = dyn_cast<BeginApplyInst>(i)) {
    // Grab the continuation pointer.  This will still be an i8*.
    auto continuation = result.claimNext();

    setLoweredCoroutine(beginApply->getTokenResult(),
                        { *coroutineBuffer,
                          continuation,
                          emission.claimTemporaries() });

    setCorrespondingLoweredValues(beginApply->getYieldedValues(), result);

  } else {
    auto tryApplyInst = cast<TryApplyInst>(i);

    // Load the error value.
    SILFunctionConventions substConv(substCalleeType, getSILModule());
    SILType errorType = substConv.getSILErrorType();
    Address errorSlot = getErrorResultSlot(errorType);
    auto errorValue = Builder.CreateLoad(errorSlot);

    auto &normalDest = getLoweredBB(tryApplyInst->getNormalBB());
    auto &errorDest = getLoweredBB(tryApplyInst->getErrorBB());

    // Zero the error slot to maintain the invariant that it always
    // contains null.  This will frequently become a dead store.
    auto nullError = llvm::Constant::getNullValue(errorValue->getType());
    if (!tryApplyInst->getErrorBB()->getSinglePredecessorBlock()) {
      // Only do that here if we can't move the store to the error block.
      // See below.
      Builder.CreateStore(nullError, errorSlot);
    }

    // If the error value is non-null, branch to the error destination.
    auto hasError = Builder.CreateICmpNE(errorValue, nullError);
    Builder.CreateCondBr(hasError, errorDest.bb, normalDest.bb);

    // Set up the PHI nodes on the normal edge.
    unsigned firstIndex = 0;
    addIncomingExplosionToPHINodes(*this, normalDest, firstIndex, result);
    assert(firstIndex == normalDest.phis.size());

    // Set up the PHI nodes on the error edge.
    assert(errorDest.phis.size() == 1);
    errorDest.phis[0]->addIncoming(errorValue, Builder.GetInsertBlock());

    if (tryApplyInst->getErrorBB()->getSinglePredecessorBlock()) {
      // Zeroing out the error slot only in the error block increases the chance
      // that it will become a dead store.
      auto origBB = Builder.GetInsertBlock();
      Builder.SetInsertPoint(errorDest.bb);
      Builder.CreateStore(nullError, errorSlot);
      Builder.SetInsertPoint(origBB);
    }
  }
}

/// If the value is a @convention(witness_method) function, the context
/// is the witness table that must be passed to the call.
///
/// \param v A value of possibly-polymorphic SILFunctionType.
/// \param subs This is the set of substitutions that we are going to be
/// applying to 'v'.
static std::tuple<FunctionPointer, llvm::Value*, CanSILFunctionType>
getPartialApplicationFunction(IRGenSILFunction &IGF, SILValue v,
                              SubstitutionMap subs,
                              CanSILFunctionType substFnType) {
  LoweredValue &lv = IGF.getLoweredValue(v);
  auto fnType = v->getType().castTo<SILFunctionType>();

  switch (lv.kind) {
  case LoweredValue::Kind::ContainedAddress:
  case LoweredValue::Kind::StackAddress:
  case LoweredValue::Kind::DynamicallyEnforcedAddress:
  case LoweredValue::Kind::OwnedAddress:
  case LoweredValue::Kind::EmptyExplosion:
  case LoweredValue::Kind::CoroutineState:
    llvm_unreachable("not a valid function");

  case LoweredValue::Kind::ObjCMethod:
    llvm_unreachable("objc method partial application shouldn't get here");

  case LoweredValue::Kind::FunctionPointer: {
    llvm::Value *context = nullptr;
    switch (fnType->getRepresentation()) {
    // SWIFT_ENABLE_TENSORFLOW
    case SILFunctionTypeRepresentation::TensorFlow:
    case SILFunctionTypeRepresentation::CFunctionPointer:
    case SILFunctionTypeRepresentation::Block:
    case SILFunctionTypeRepresentation::ObjCMethod:
      llvm_unreachable("partial_apply of foreign functions not implemented");
        
    case SILFunctionTypeRepresentation::WitnessMethod:
      context = emitWitnessTableForLoweredCallee(IGF, substFnType);
      break;
    case SILFunctionTypeRepresentation::Thick:
    case SILFunctionTypeRepresentation::Thin:
    case SILFunctionTypeRepresentation::Method:
    case SILFunctionTypeRepresentation::Closure:
      break;
    }

    auto fn = lv.getFunctionPointer();
    return std::make_tuple(fn, context, fnType);
  }
  case LoweredValue::Kind::SingletonExplosion: {
    llvm::Value *fnPtr = lv.getKnownSingletonExplosion();
    auto fn = FunctionPointer::forExplosionValue(IGF, fnPtr, fnType);
    llvm::Value *context = nullptr;
    auto repr = fnType->getRepresentation();
    assert(repr != SILFunctionType::Representation::Block &&
           "partial apply of block not implemented");
    if (repr == SILFunctionType::Representation::WitnessMethod) {
      context = emitWitnessTableForLoweredCallee(IGF, substFnType);
    }
    return std::make_tuple(fn, context, fnType);
  }
  case LoweredValue::Kind::ExplosionVector: {
    assert(fnType->getRepresentation()
             == SILFunctionType::Representation::Thick);
    Explosion ex = lv.getExplosion(IGF, v->getType());
    llvm::Value *fnPtr = ex.claimNext();
    auto fn = FunctionPointer::forExplosionValue(IGF, fnPtr, fnType);
    llvm::Value *context = ex.claimNext();
    return std::make_tuple(fn, context, fnType);
  }
  }
  llvm_unreachable("bad kind");
}

void IRGenSILFunction::visitPartialApplyInst(swift::PartialApplyInst *i) {
  SILValue v(i);

  // NB: We collect the arguments under the substituted type.
  auto args = i->getArguments();
  auto params = i->getSubstCalleeType()->getParameters();
  params = params.slice(params.size() - args.size(), args.size());
  
  Explosion llArgs;

  // Lower the parameters in the callee's generic context.
  {
    GenericContextScope scope(IGM, i->getOrigCalleeType()->getGenericSignature());
    for (auto index : indices(args)) {
      assert(args[index]->getType() == IGM.silConv.getSILType(params[index]));
      emitApplyArgument(*this, args[index],
                        IGM.silConv.getSILType(params[index]), llArgs);
    }
  }
  
  auto &lv = getLoweredValue(i->getCallee());
  if (lv.kind == LoweredValue::Kind::ObjCMethod) {
    // Objective-C partial applications require a different path. There's no
    // actual function pointer to capture, and we semantically can't cache
    // dispatch, so we need to perform the message send in the partial
    // application thunk.
    auto &objcMethod = lv.getObjCMethod();
    assert(i->getArguments().size() == 1 &&
           "only partial application of objc method to self implemented");
    assert(llArgs.size() == 1 &&
           "objc partial_apply argument is not a single retainable pointer?!");
    llvm::Value *selfVal = llArgs.claimNext();
    
    Explosion function;
    emitObjCPartialApplication(*this,
                               objcMethod,
                               i->getOrigCalleeType(),
                               i->getType().castTo<SILFunctionType>(),
                               selfVal,
                               i->getArguments()[0]->getType(),
                               function);
    setLoweredExplosion(i, function);
    return;
  }
  
  // Get the function value.
  auto result = getPartialApplicationFunction(*this, i->getCallee(),
                                              i->getSubstitutionMap(),
                                              i->getSubstCalleeType());
  FunctionPointer calleeFn = std::get<0>(result);
  llvm::Value *innerContext = std::get<1>(result);
  CanSILFunctionType origCalleeTy = std::get<2>(result);

  // Create the thunk and function value.
  Explosion function;
  emitFunctionPartialApplication(
      *this, *CurSILFn, calleeFn, innerContext, llArgs, params,
      i->getSubstitutionMap(), origCalleeTy, i->getSubstCalleeType(),
      i->getType().castTo<SILFunctionType>(), function, false);
  setLoweredExplosion(v, function);
}

void IRGenSILFunction::visitIntegerLiteralInst(swift::IntegerLiteralInst *i) {
  llvm::Value *constant = emitConstantInt(IGM, i);

  Explosion e;
  e.add(constant);
  setLoweredExplosion(i, e);
}

void IRGenSILFunction::visitFloatLiteralInst(swift::FloatLiteralInst *i) {
  llvm::Value *constant = emitConstantFP(IGM, i);
  Explosion e;
  e.add(constant);
  setLoweredExplosion(i, e);
}

void IRGenSILFunction::visitStringLiteralInst(swift::StringLiteralInst *i) {
  llvm::Value *addr;

  // Emit a load of a selector.
  if (i->getEncoding() == swift::StringLiteralInst::Encoding::ObjCSelector)
    addr = emitObjCSelectorRefLoad(i->getValue());
  else
    addr = emitAddrOfConstantString(IGM, i);

  Explosion e;
  e.add(addr);
  setLoweredExplosion(i, e);
}

void IRGenSILFunction::visitUnreachableInst(swift::UnreachableInst *i) {
  Builder.CreateUnreachable();
}

static void emitCoroutineExit(IRGenSILFunction &IGF) {
  // The LLVM coroutine representation demands that there be a
  // unique call to llvm.coro.end.

  // If the coroutine exit block already exists, just branch to it.
  if (auto coroEndBB = IGF.CoroutineExitBlock) {
    IGF.Builder.CreateBr(coroEndBB);
    return;
  }

  // Otherwise, create it and branch to it.
  auto coroEndBB = IGF.createBasicBlock("coro.end");
  IGF.CoroutineExitBlock = coroEndBB;
  IGF.Builder.CreateBr(coroEndBB);

  // Emit the block.
  IGF.Builder.emitBlock(coroEndBB);
  auto handle = IGF.getCoroutineHandle();
  IGF.Builder.CreateIntrinsicCall(llvm::Intrinsic::ID::coro_end, {
    handle,
    /*is unwind*/ IGF.Builder.getFalse()
  });
  IGF.Builder.CreateUnreachable();
}

static void emitReturnInst(IRGenSILFunction &IGF,
                           SILType resultTy,
                           Explosion &result) {
  // If we're generating a coroutine, just call coro.end.
  if (IGF.isCoroutine()) {
    assert(result.empty() &&
           "coroutines do not currently support non-void returns");
    emitCoroutineExit(IGF);
    return;
  }

  // The invariant on the out-parameter is that it's always zeroed, so
  // there's nothing to do here.

  // Even if SIL has a direct return, the IR-level calling convention may
  // require an indirect return.
  if (IGF.IndirectReturn.isValid()) {
    auto &retTI = cast<LoadableTypeInfo>(IGF.getTypeInfo(resultTy));
    retTI.initialize(IGF, result, IGF.IndirectReturn, false);
    IGF.Builder.CreateRetVoid();
  } else {
    auto funcLang = IGF.CurSILFn->getLoweredFunctionType()->getLanguage();
    auto swiftCCReturn = funcLang == SILFunctionLanguage::Swift;
    assert(swiftCCReturn ||
           funcLang == SILFunctionLanguage::C && "Need to handle all cases");
    IGF.emitScalarReturn(resultTy, result, swiftCCReturn, false);
  }
}

void IRGenSILFunction::visitReturnInst(swift::ReturnInst *i) {
  Explosion result = getLoweredExplosion(i->getOperand());

  // Implicitly autorelease the return value if the function's result
  // convention is autoreleased.
  auto fnConv = CurSILFn->getConventions();
  if (fnConv.getNumDirectSILResults() == 1
      && (fnConv.getDirectSILResults().begin()->getConvention()
          == ResultConvention::Autoreleased)) {
    Explosion temp;
    temp.add(emitObjCAutoreleaseReturnValue(*this, result.claimNext()));
    result = std::move(temp);
  }

  emitReturnInst(*this, i->getOperand()->getType(), result);
}

void IRGenSILFunction::visitThrowInst(swift::ThrowInst *i) {
  // Store the exception to the error slot.
  llvm::Value *exn = getLoweredSingletonExplosion(i->getOperand());

  Builder.CreateStore(exn, getCallerErrorResultSlot());

  // Create a normal return, but leaving the return value undefined.
  auto fnTy = CurFn->getType()->getPointerElementType();
  auto retTy = cast<llvm::FunctionType>(fnTy)->getReturnType();
  if (retTy->isVoidTy()) {
    Builder.CreateRetVoid();
  } else {
    Builder.CreateRet(llvm::UndefValue::get(retTy));
  }
}

void IRGenSILFunction::visitUnwindInst(swift::UnwindInst *i) {
  // Just call coro.end; there's no need to distinguish 'unwind'
  // and 'return' at the LLVM level.
  emitCoroutineExit(*this);
}

void IRGenSILFunction::visitYieldInst(swift::YieldInst *i) {
  auto coroutineType = CurSILFn->getLoweredFunctionType();
  SILFunctionConventions coroConv(coroutineType, getSILModule());

  GenericContextScope scope(IGM, coroutineType->getGenericSignature());

  // Collect all the yielded values.
  Explosion values;
  auto yieldedValues = i->getYieldedValues();
  auto yields = coroutineType->getYields();
  assert(yieldedValues.size() == yields.size());
  for (auto idx : indices(yieldedValues)) {
    SILValue value = yieldedValues[idx];
    SILParameterInfo yield = yields[idx];
    emitApplyArgument(*this, value, coroConv.getSILType(yield), values);
  }

  // Emit the yield intrinsic.
  auto isUnwind = emitYield(*this, coroutineType, values);

  // Branch to the appropriate destination.
  auto unwindBB = getLoweredBB(i->getUnwindBB()).bb;
  auto resumeBB = getLoweredBB(i->getResumeBB()).bb;
  Builder.CreateCondBr(isUnwind, unwindBB, resumeBB);
}

void IRGenSILFunction::visitBeginApplyInst(BeginApplyInst *i) {
  visitFullApplySite(i);
}

void IRGenSILFunction::visitEndApplyInst(EndApplyInst *i) {
  visitEndApply(i->getBeginApply(), false);
}

void IRGenSILFunction::visitAbortApplyInst(AbortApplyInst *i) {
  visitEndApply(i->getBeginApply(), true);
}

void IRGenSILFunction::visitEndApply(BeginApplyInst *i, bool isAbort) {
  const auto &coroutine = getLoweredCoroutine(i->getTokenResult());

  auto sig = Signature::forCoroutineContinuation(IGM, i->getOrigCalleeType());

  // Cast the continuation pointer to the right function pointer type.
  auto continuation = coroutine.Continuation;
  continuation = Builder.CreateBitCast(continuation,
                                       sig.getType()->getPointerTo());

  FunctionPointer callee(continuation, sig);

  Builder.CreateCall(callee, {
    coroutine.Buffer.getAddress(),
    llvm::ConstantInt::get(IGM.Int1Ty, isAbort)
  });

  coroutine.Temporaries.destroyAll(*this);

  emitDeallocYieldOnceCoroutineBuffer(*this, coroutine.Buffer);
}

static llvm::BasicBlock *emitBBMapForSwitchValue(
        IRGenSILFunction &IGF,
        SmallVectorImpl<std::pair<SILValue, llvm::BasicBlock*>> &dests,
        SwitchValueInst *inst) {
  for (unsigned i = 0, e = inst->getNumCases(); i < e; ++i) {
    auto casePair = inst->getCase(i);
    dests.push_back({casePair.first, IGF.getLoweredBB(casePair.second).bb});
  }

  llvm::BasicBlock *defaultDest = nullptr;
  if (inst->hasDefault())
    defaultDest = IGF.getLoweredBB(inst->getDefaultBB()).bb;
  return defaultDest;
}

static llvm::ConstantInt *
getSwitchCaseValue(IRGenFunction &IGF, SILValue val) {
  if (auto *IL = dyn_cast<IntegerLiteralInst>(val)) {
    return dyn_cast<llvm::ConstantInt>(emitConstantInt(IGF.IGM, IL));
  }
  else {
    llvm_unreachable("Switch value cases should be integers");
  }
}

static void
emitSwitchValueDispatch(IRGenSILFunction &IGF,
                        SILType ty,
                        Explosion &value,
                        ArrayRef<std::pair<SILValue, llvm::BasicBlock*>> dests,
                        llvm::BasicBlock *defaultDest) {
  // Create an unreachable block for the default if the original SIL
  // instruction had none.
  bool unreachableDefault = false;
  if (!defaultDest) {
    unreachableDefault = true;
    defaultDest = llvm::BasicBlock::Create(IGF.IGM.getLLVMContext());
  }

  if (ty.is<BuiltinIntegerType>()) {
    auto *discriminator = value.claimNext();
    auto *i = IGF.Builder.CreateSwitch(discriminator, defaultDest,
                                     dests.size());
    for (auto &dest : dests)
      i->addCase(getSwitchCaseValue(IGF, dest.first), dest.second);
  } else {
    // Get the value we're testing, which is a function.
    llvm::Value *val;
    llvm::BasicBlock *nextTest = nullptr;
    if (ty.is<SILFunctionType>()) {
      val = value.claimNext();   // Function pointer.
      //values.claimNext();         // Ignore the data pointer.
    } else {
      llvm_unreachable("switch_value operand has an unknown type");
    }

    for (int i = 0, e = dests.size(); i < e; ++i) {
      auto casePair = dests[i];
      llvm::Value *caseval;
      auto casevalue = IGF.getLoweredExplosion(casePair.first);
      if (casePair.first->getType().is<SILFunctionType>()) {
        caseval = casevalue.claimNext();   // Function pointer.
        //values.claimNext();         // Ignore the data pointer.
      } else {
        llvm_unreachable("switch_value operand has an unknown type");
      }

      // Compare operand with a case tag value.
      llvm::Value *cond = IGF.Builder.CreateICmp(llvm::CmpInst::ICMP_EQ,
                                                 val, caseval);

      if (i == e -1 && !unreachableDefault) {
        nextTest = nullptr;
        IGF.Builder.CreateCondBr(cond, casePair.second, defaultDest);
      } else {
        nextTest = IGF.createBasicBlock("next-test");
        IGF.Builder.CreateCondBr(cond, casePair.second, nextTest);
        IGF.Builder.emitBlock(nextTest);
        IGF.Builder.SetInsertPoint(nextTest);
      }
    }

    if (nextTest) {
      IGF.Builder.CreateBr(defaultDest);
    }
  }

  if (unreachableDefault) {
    IGF.Builder.emitBlock(defaultDest);
    IGF.Builder.CreateUnreachable();
  }
}

void IRGenSILFunction::visitSwitchValueInst(SwitchValueInst *inst) {
  Explosion value = getLoweredExplosion(inst->getOperand());

  // Map the SIL dest bbs to their LLVM bbs.
  SmallVector<std::pair<SILValue, llvm::BasicBlock*>, 4> dests;
  auto *defaultDest = emitBBMapForSwitchValue(*this, dests, inst);

  emitSwitchValueDispatch(*this, inst->getOperand()->getType(),
                                  value, dests, defaultDest);
}

// Bind an incoming explosion value to an explosion of LLVM phi node(s).
static void addIncomingExplosionToPHINodes(IRGenSILFunction &IGF,
                                           ArrayRef<llvm::Value*> phis,
                                           Explosion &argValue) {
  llvm::BasicBlock *curBB = IGF.Builder.GetInsertBlock();
  unsigned phiIndex = 0;
  while (!argValue.empty())
    cast<llvm::PHINode>(phis[phiIndex++])
      ->addIncoming(argValue.claimNext(), curBB);
  assert(phiIndex == phis.size() && "explosion doesn't match number of phis");
}

// Bind an incoming explosion value to a SILArgument's LLVM phi node(s).
static void addIncomingExplosionToPHINodes(IRGenSILFunction &IGF,
                                           LoweredBB &lbb,
                                           unsigned &phiIndex,
                                           Explosion &argValue) {
  llvm::BasicBlock *curBB = IGF.Builder.GetInsertBlock();
  while (!argValue.empty())
    lbb.phis[phiIndex++]->addIncoming(argValue.claimNext(), curBB);
}

// Bind an incoming address value to a SILArgument's LLVM phi node(s).
static void addIncomingAddressToPHINodes(IRGenSILFunction &IGF,
                                         ArrayRef<llvm::Value*> phis,
                                         Address argValue) {
  llvm::BasicBlock *curBB = IGF.Builder.GetInsertBlock();
  assert(phis.size() == 1 && "more than one phi for address?!");
  cast<llvm::PHINode>(phis[0])->addIncoming(argValue.getAddress(), curBB);
}

// Bind an incoming address value to a SILArgument's LLVM phi node(s).
static void addIncomingAddressToPHINodes(IRGenSILFunction &IGF,
                                         LoweredBB &lbb,
                                         unsigned &phiIndex,
                                         Address argValue) {
  llvm::BasicBlock *curBB = IGF.Builder.GetInsertBlock();
  lbb.phis[phiIndex++]->addIncoming(argValue.getAddress(), curBB);
}

// Add branch arguments to destination phi nodes.
static void addIncomingSILArgumentsToPHINodes(IRGenSILFunction &IGF,
                                              LoweredBB &lbb,
                                              OperandValueArrayRef args) {
  unsigned phiIndex = 0;
  for (SILValue arg : args) {
    if (arg->getType().isAddress()) {
      addIncomingAddressToPHINodes(IGF, lbb, phiIndex,
                                   IGF.getLoweredAddress(arg));
      continue;
    }
    
    Explosion argValue = IGF.getLoweredExplosion(arg);
    addIncomingExplosionToPHINodes(IGF, lbb, phiIndex, argValue);
  }
}

static llvm::BasicBlock *emitBBMapForSwitchEnum(
        IRGenSILFunction &IGF,
        SmallVectorImpl<std::pair<EnumElementDecl*, llvm::BasicBlock*>> &dests,
        SwitchEnumInstBase *inst) {
  for (unsigned i = 0, e = inst->getNumCases(); i < e; ++i) {
    auto casePair = inst->getCase(i);
    
    // If the destination BB accepts the case argument, set up a waypoint BB so
    // we can feed the values into the argument's PHI node(s).
    //
    // FIXME: This is cheesy when the destination BB has only the switch
    // as a predecessor.
    if (!casePair.second->args_empty())
      dests.push_back({casePair.first,
        llvm::BasicBlock::Create(IGF.IGM.getLLVMContext())});
    else
      dests.push_back({casePair.first, IGF.getLoweredBB(casePair.second).bb});
  }
  
  llvm::BasicBlock *defaultDest = nullptr;
  if (inst->hasDefault())
    defaultDest = IGF.getLoweredBB(inst->getDefaultBB()).bb;
  return defaultDest;
}

void IRGenSILFunction::visitSwitchEnumInst(SwitchEnumInst *inst) {
  Explosion value = getLoweredExplosion(inst->getOperand());
  
  // Map the SIL dest bbs to their LLVM bbs.
  SmallVector<std::pair<EnumElementDecl*, llvm::BasicBlock*>, 4> dests;
  llvm::BasicBlock *defaultDest
    = emitBBMapForSwitchEnum(*this, dests, inst);
  
  // Emit the dispatch.
  auto &EIS = getEnumImplStrategy(IGM, inst->getOperand()->getType());
  EIS.emitValueSwitch(*this, value, dests, defaultDest);
  
  // Bind arguments for cases that want them.
  for (unsigned i = 0, e = inst->getNumCases(); i < e; ++i) {
    auto casePair = inst->getCase(i);

    if (!casePair.second->args_empty()) {
      auto waypointBB = dests[i].second;
      auto &destLBB = getLoweredBB(casePair.second);
      
      Builder.emitBlock(waypointBB);
      
      Explosion inValue = getLoweredExplosion(inst->getOperand());
      Explosion projected;
      emitProjectLoadableEnum(*this, inst->getOperand()->getType(),
                               inValue, casePair.first, projected);
      
      unsigned phiIndex = 0;
      addIncomingExplosionToPHINodes(*this, destLBB, phiIndex, projected);
      
      Builder.CreateBr(destLBB.bb);
    }
  }
}

void
IRGenSILFunction::visitSwitchEnumAddrInst(SwitchEnumAddrInst *inst) {
  Address value = getLoweredAddress(inst->getOperand());
  
  // Map the SIL dest bbs to their LLVM bbs.
  SmallVector<std::pair<EnumElementDecl*, llvm::BasicBlock*>, 4> dests;
  llvm::BasicBlock *defaultDest
    = emitBBMapForSwitchEnum(*this, dests, inst);
  
  // Emit the dispatch.
  emitSwitchAddressOnlyEnumDispatch(*this, inst->getOperand()->getType(),
                                     value, dests, defaultDest);
}

// FIXME: We could lower select_enum directly to LLVM select in a lot of cases.
// For now, just emit a switch and phi nodes, like a chump.
template<class C, class T>
static llvm::BasicBlock *
emitBBMapForSelect(IRGenSILFunction &IGF,
                   Explosion &resultPHI,
                   SmallVectorImpl<std::pair<T, llvm::BasicBlock*>> &BBs,
                   llvm::BasicBlock *&defaultBB,
                   SelectInstBase<C, T> *inst) {
  
  auto origBB = IGF.Builder.GetInsertBlock();

  // Set up a continuation BB and phi nodes to receive the result value.
  llvm::BasicBlock *contBB = IGF.createBasicBlock("select_enum");
  IGF.Builder.SetInsertPoint(contBB);

  // Emit an explosion of phi node(s) to receive the value.
  SmallVector<llvm::Value*, 4> phis;
  auto &ti = IGF.getTypeInfo(inst->getType());
  emitPHINodesForType(IGF, inst->getType(), ti,
                      inst->getNumCases() + inst->hasDefault(),
                      phis);
  resultPHI.add(phis);
  
  IGF.Builder.SetInsertPoint(origBB);
  
  auto addIncoming = [&](SILValue value) {
    if (value->getType().isAddress()) {
      addIncomingAddressToPHINodes(IGF, resultPHI.getAll(),
                                   IGF.getLoweredAddress(value));
    } else {
      Explosion ex = IGF.getLoweredExplosion(value);
      addIncomingExplosionToPHINodes(IGF, resultPHI.getAll(), ex);
    }
  };
  
  for (unsigned i = 0, e = inst->getNumCases(); i < e; ++i) {
    auto casePair = inst->getCase(i);
    
    // Create a basic block destination for this case.
    llvm::BasicBlock *destBB = IGF.createBasicBlock("");
    IGF.Builder.emitBlock(destBB);
    
    // Feed the corresponding result into the phi nodes.
    addIncoming(casePair.second);

    // Jump immediately to the continuation.
    IGF.Builder.CreateBr(contBB);
    BBs.push_back(std::make_pair(casePair.first, destBB));
  }
  
  if (inst->hasDefault()) {
    defaultBB = IGF.createBasicBlock("");
    IGF.Builder.emitBlock(defaultBB);
    
    addIncoming(inst->getDefaultResult());
    
    IGF.Builder.CreateBr(contBB);
  } else {
    defaultBB = nullptr;
  }
  
  IGF.Builder.emitBlock(contBB);
  
  IGF.Builder.SetInsertPoint(origBB);
  return contBB;
}

// Try to map the value of a select_enum directly to an int type with a simple
// cast from the tag value to the result type. Optionally also by adding a
// constant offset.
// This is useful, e.g. for rawValue or hashValue of C-like enums.
static llvm::Value *
mapTriviallyToInt(IRGenSILFunction &IGF, const EnumImplStrategy &EIS, SelectEnumInst *inst) {

  // All cases must be covered
  if (inst->hasDefault())
    return nullptr;
  
  auto &ti = IGF.getTypeInfo(inst->getType());
  ExplosionSchema schema = ti.getSchema();

  // Check if the select_enum's result is a single integer scalar.
  if (schema.size() != 1)
    return nullptr;
  
  if (!schema[0].isScalar())
    return nullptr;
  
  llvm::Type *type = schema[0].getScalarType();
  auto *resultType = dyn_cast<llvm::IntegerType>(type);
  if (!resultType)
    return nullptr;
  
  // Check if the case values directly map to the tag values, maybe with a
  // constant offset.
  APInt commonOffset;
  bool offsetValid = false;

  for (unsigned i = 0, e = inst->getNumCases(); i < e; ++i) {
    auto casePair = inst->getCase(i);

    int64_t index = EIS.getDiscriminatorIndex(casePair.first);
    if (index < 0)
      return nullptr;
    
    auto *intLit = dyn_cast<IntegerLiteralInst>(casePair.second);
    if (!intLit)
      return nullptr;
    
    APInt caseValue = intLit->getValue();
    APInt offset = caseValue - index;
    if (offsetValid) {
      if (offset != commonOffset)
        return nullptr;
    } else {
      commonOffset = offset;
      offsetValid = true;
    }
  }
  
  // Ask the enum implementation strategy to extract the enum tag as an integer
  // value.
  Explosion enumValue = IGF.getLoweredExplosion(inst->getEnumOperand());
  llvm::Value *result = EIS.emitExtractDiscriminator(IGF, enumValue);
  if (!result) {
    (void)enumValue.claimAll();
    return nullptr;
  }

  // Cast to the result type.
  result = IGF.Builder.CreateIntCast(result, resultType, false);
  if (commonOffset != 0) {
    // The offset, if any.
    auto *offsetConst = llvm::ConstantInt::get(resultType, commonOffset);
    result = IGF.Builder.CreateAdd(result, offsetConst);
  }
  return result;
}

template <class C, class T>
static LoweredValue
getLoweredValueForSelect(IRGenSILFunction &IGF,
                         Explosion &result, SelectInstBase<C, T> *inst) {
  if (inst->getType().isAddress())
    // FIXME: Loses potentially better alignment info we might have.
    return LoweredValue(Address(result.claimNext(),
                IGF.getTypeInfo(inst->getType()).getBestKnownAlignment()));
  return LoweredValue(result);
}

static void emitSingleEnumMemberSelectResult(IRGenSILFunction &IGF,
                                             SelectEnumInstBase *inst,
                                             llvm::Value *isTrue,
                                             Explosion &result) {
  assert((inst->getNumCases() == 1 && inst->hasDefault()) ||
         (inst->getNumCases() == 2 && !inst->hasDefault()));
  
  // Extract the true values.
  auto trueValue = inst->getCase(0).second;
  SmallVector<llvm::Value*, 4> TrueValues;
  if (trueValue->getType().isAddress()) {
    TrueValues.push_back(IGF.getLoweredAddress(trueValue).getAddress());
  } else {
    Explosion ex = IGF.getLoweredExplosion(trueValue);
    while (!ex.empty())
      TrueValues.push_back(ex.claimNext());
  }
    
  // Extract the false values.
  auto falseValue =
    inst->hasDefault() ? inst->getDefaultResult() : inst->getCase(1).second;
  SmallVector<llvm::Value*, 4> FalseValues;
  if (falseValue->getType().isAddress()) {
    FalseValues.push_back(IGF.getLoweredAddress(falseValue).getAddress());
  } else {
    Explosion ex = IGF.getLoweredExplosion(falseValue);
    while (!ex.empty())
      FalseValues.push_back(ex.claimNext());
  }
  
  assert(TrueValues.size() == FalseValues.size() &&
         "explosions didn't produce same element count?");
  for (unsigned i = 0, e = FalseValues.size(); i != e; ++i) {
    auto *TV = TrueValues[i], *FV = FalseValues[i];
    // It is pretty common to select between zero and 1 as the result of the
    // select.  Instead of emitting an obviously dumb select, emit nothing or
    // a zext.
    if (auto *TC = dyn_cast<llvm::ConstantInt>(TV))
      if (auto *FC = dyn_cast<llvm::ConstantInt>(FV))
        if (TC->isOne() && FC->isZero()) {
          result.add(IGF.Builder.CreateZExtOrBitCast(isTrue, TV->getType()));
          continue;
        }
        
    result.add(IGF.Builder.CreateSelect(isTrue, TV, FalseValues[i]));
  }
}


void IRGenSILFunction::visitSelectEnumInst(SelectEnumInst *inst) {
  auto &EIS = getEnumImplStrategy(IGM, inst->getEnumOperand()->getType());
  Explosion result;

  if (llvm::Value *R = mapTriviallyToInt(*this, EIS, inst)) {
    result.add(R);
  } else if ((inst->getNumCases() == 1 && inst->hasDefault()) ||
             (inst->getNumCases() == 2 && !inst->hasDefault())) {
    // If this is testing for one case, do simpler codegen.  This is
    // particularly common when testing optionals.
    Explosion value = getLoweredExplosion(inst->getEnumOperand());
    auto isTrue = EIS.emitValueCaseTest(*this, value, inst->getCase(0).first);
    emitSingleEnumMemberSelectResult(*this, inst, isTrue, result);
  } else {
    Explosion value = getLoweredExplosion(inst->getEnumOperand());

    // Map the SIL dest bbs to their LLVM bbs.
    SmallVector<std::pair<EnumElementDecl*, llvm::BasicBlock*>, 4> dests;
    llvm::BasicBlock *defaultDest;
    llvm::BasicBlock *contBB
      = emitBBMapForSelect(*this, result, dests, defaultDest, inst);
    
    // Emit the dispatch.
    EIS.emitValueSwitch(*this, value, dests, defaultDest);

    // emitBBMapForSelectEnum set up a continuation block and phi nodes to
    // receive the result.
    Builder.SetInsertPoint(contBB);
  }
  setLoweredValue(inst,
                  getLoweredValueForSelect(*this, result, inst));
}

void IRGenSILFunction::visitSelectEnumAddrInst(SelectEnumAddrInst *inst) {
  Address value = getLoweredAddress(inst->getEnumOperand());
  Explosion result;

  if ((inst->getNumCases() == 1 && inst->hasDefault()) ||
      (inst->getNumCases() == 2 && !inst->hasDefault())) {
    auto &EIS = getEnumImplStrategy(IGM, inst->getEnumOperand()->getType());
    // If this is testing for one case, do simpler codegen.  This is
    // particularly common when testing optionals.
    auto isTrue = EIS.emitIndirectCaseTest(*this,
                                           inst->getEnumOperand()->getType(),
                                           value, inst->getCase(0).first);
    emitSingleEnumMemberSelectResult(*this, inst, isTrue, result);
  } else {
      // Map the SIL dest bbs to their LLVM bbs.
    SmallVector<std::pair<EnumElementDecl*, llvm::BasicBlock*>, 4> dests;
    llvm::BasicBlock *defaultDest;
    llvm::BasicBlock *contBB
      = emitBBMapForSelect(*this, result, dests, defaultDest, inst);
    
    // Emit the dispatch.
    emitSwitchAddressOnlyEnumDispatch(*this, inst->getEnumOperand()->getType(),
                                      value, dests, defaultDest);
    
    // emitBBMapForSelectEnum set up a phi node to receive the result.
    Builder.SetInsertPoint(contBB);
  }
  
  setLoweredValue(inst,
                  getLoweredValueForSelect(*this, result, inst));
}

void IRGenSILFunction::visitSelectValueInst(SelectValueInst *inst) {
  Explosion value = getLoweredExplosion(inst->getOperand());

  // Map the SIL dest bbs to their LLVM bbs.
  SmallVector<std::pair<SILValue, llvm::BasicBlock*>, 4> dests;
  llvm::BasicBlock *defaultDest;
  Explosion result;
  auto *contBB = emitBBMapForSelect(*this, result, dests, defaultDest, inst);

  // Emit the dispatch.
  emitSwitchValueDispatch(*this, inst->getOperand()->getType(), value, dests,
                          defaultDest);

  // emitBBMapForSelectEnum set up a continuation block and phi nodes to
  // receive the result.
  Builder.SetInsertPoint(contBB);

  setLoweredValue(inst,
                  getLoweredValueForSelect(*this, result, inst));
}

void IRGenSILFunction::visitDynamicMethodBranchInst(DynamicMethodBranchInst *i){
  LoweredBB &hasMethodBB = getLoweredBB(i->getHasMethodBB());
  LoweredBB &noMethodBB = getLoweredBB(i->getNoMethodBB());

  // Emit the respondsToSelector: call.
  StringRef selector;
  llvm::SmallString<64> selectorBuffer;
  if (auto fnDecl = dyn_cast<FuncDecl>(i->getMember().getDecl()))
    selector = fnDecl->getObjCSelector().getString(selectorBuffer);
  else if (auto var = dyn_cast<AbstractStorageDecl>(i->getMember().getDecl()))
    selector = var->getObjCGetterSelector().getString(selectorBuffer);
  else
    llvm_unreachable("Unhandled dynamic method branch query");

  llvm::Value *object = getLoweredExplosion(i->getOperand()).claimNext();
  if (object->getType() != IGM.ObjCPtrTy)
    object = Builder.CreateBitCast(object, IGM.ObjCPtrTy);
  llvm::Value *loadSel = emitObjCSelectorRefLoad(selector);
  
  llvm::Value *respondsToSelector
    = emitObjCSelectorRefLoad("respondsToSelector:");
  
  llvm::Constant *messenger = IGM.getObjCMsgSendFn();
  llvm::Type *argTys[] = {
    IGM.ObjCPtrTy,
    IGM.Int8PtrTy,
    IGM.Int8PtrTy,
  };
  auto respondsToSelectorTy = llvm::FunctionType::get(IGM.Int1Ty,
                                                      argTys,
                                                      /*isVarArg*/ false)
  ->getPointerTo();
  messenger = llvm::ConstantExpr::getBitCast(messenger,
                                             respondsToSelectorTy);
  llvm::CallInst *call = Builder.CreateCall(messenger,
                                        {object, respondsToSelector, loadSel});
  call->setDoesNotThrow();

  // FIXME: Assume (probably safely) that the hasMethodBB has only us as a
  // predecessor, and cannibalize its bb argument so we can represent is as an
  // ObjCMethod lowered value. This is hella gross but saves us having to
  // implement ObjCMethod-to-Explosion lowering and creating a thunk we don't
  // want.
  assert(std::next(i->getHasMethodBB()->pred_begin())
           == i->getHasMethodBB()->pred_end()
         && "lowering dynamic_method_br with multiple preds for destination "
            "not implemented");
  // Kill the existing lowered value for the bb arg and its phi nodes.
  SILValue methodArg = i->getHasMethodBB()->args_begin()[0];
  Explosion formerLLArg = getLoweredExplosion(methodArg);
  for (llvm::Value *val : formerLLArg.claimAll()) {
    auto phi = cast<llvm::PHINode>(val);
    assert(phi->getNumIncomingValues() == 0 && "phi already used");
    phi->removeFromParent();
    delete phi;
  }
  LoweredValues.erase(methodArg);
  
  // Replace the lowered value with an ObjCMethod lowering.
  setLoweredObjCMethod(methodArg, i->getMember());
  
  // Create the branch.
  Builder.CreateCondBr(call, hasMethodBB.bb, noMethodBB.bb);
}

void IRGenSILFunction::visitBranchInst(swift::BranchInst *i) {
  LoweredBB &lbb = getLoweredBB(i->getDestBB());
  addIncomingSILArgumentsToPHINodes(*this, lbb, i->getArgs());
  Builder.CreateBr(lbb.bb);
}

void IRGenSILFunction::visitCondBranchInst(swift::CondBranchInst *i) {
  LoweredBB &trueBB = getLoweredBB(i->getTrueBB());
  LoweredBB &falseBB = getLoweredBB(i->getFalseBB());
  llvm::Value *condValue =
    getLoweredExplosion(i->getCondition()).claimNext();

  addIncomingSILArgumentsToPHINodes(*this, trueBB, i->getTrueArgs());
  addIncomingSILArgumentsToPHINodes(*this, falseBB, i->getFalseArgs());

  llvm::MDNode *Weights = nullptr;
  auto TrueBBCount = i->getTrueBBCount();
  auto FalseBBCount = i->getFalseBBCount();
  if (TrueBBCount || FalseBBCount)
    Weights = IGM.createProfileWeights(TrueBBCount ? TrueBBCount.getValue() : 0,
        FalseBBCount ? FalseBBCount.getValue() : 0);

  Builder.CreateCondBr(condValue, trueBB.bb, falseBB.bb, Weights);
}

void IRGenSILFunction::visitRetainValueInst(swift::RetainValueInst *i) {
  Explosion in = getLoweredExplosion(i->getOperand());
  Explosion out;
  cast<LoadableTypeInfo>(getTypeInfo(i->getOperand()->getType()))
      .copy(*this, in, out, i->isAtomic() ? irgen::Atomicity::Atomic
                                          : irgen::Atomicity::NonAtomic);
  (void)out.claimAll();
}

void IRGenSILFunction::visitRetainValueAddrInst(swift::RetainValueAddrInst *i) {
  assert(i->getAtomicity() == RefCountingInst::Atomicity::Atomic &&
         "Non atomic retains are not supported");
  SILValue operandValue = i->getOperand();
  Address addr = getLoweredAddress(operandValue);
  SILType addrTy = operandValue->getType();
  SILType objectT = addrTy.getObjectType();
  llvm::Type *llvmType = addr.getAddress()->getType();
  const TypeInfo &addrTI = getTypeInfo(addrTy);
  auto *outlinedF = IGM.getOrCreateRetainFunction(addrTI, objectT, llvmType);
  llvm::Value *args[] = {addr.getAddress()};
  llvm::CallInst *call = Builder.CreateCall(outlinedF, args);
  call->setCallingConv(IGM.DefaultCC);
}

void IRGenSILFunction::visitCopyValueInst(swift::CopyValueInst *i) {
  Explosion in = getLoweredExplosion(i->getOperand());
  Explosion out;
  cast<LoadableTypeInfo>(getTypeInfo(i->getOperand()->getType()))
      .copy(*this, in, out, getDefaultAtomicity());
  setLoweredExplosion(i, out);
}

// TODO: Implement this more generally for arbitrary values. Currently the
// SIL verifier restricts it to single-refcounted-pointer types.
void IRGenSILFunction::visitAutoreleaseValueInst(swift::AutoreleaseValueInst *i)
{
  Explosion in = getLoweredExplosion(i->getOperand());
  auto val = in.claimNext();
  
  emitObjCAutoreleaseCall(val);
}

void IRGenSILFunction::visitSetDeallocatingInst(SetDeallocatingInst *i) {
  auto *ARI = dyn_cast<AllocRefInst>(i->getOperand());
  if (ARI && StackAllocs.count(ARI)) {
    // A small peep-hole optimization: If the operand is allocated on stack and
    // there is no "significant" code between the set_deallocating and the final
    // dealloc_ref, the set_deallocating is not required.
    //   %0 = alloc_ref [stack]
    //     ...
    //   set_deallocating %0 // not needed
    //     // code which does not depend on the RC_DEALLOCATING_FLAG flag.
    //   dealloc_ref %0      // not needed (stems from the inlined deallocator)
    //     ...
    //   dealloc_ref [stack] %0
    SILBasicBlock::iterator Iter(i);
    SILBasicBlock::iterator End = i->getParent()->end();
    for (++Iter; Iter != End; ++Iter) {
      SILInstruction *I = &*Iter;
      if (auto *DRI = dyn_cast<DeallocRefInst>(I)) {
        if (DRI->getOperand() == ARI) {
          // The set_deallocating is followed by a dealloc_ref -> we can ignore
          // it.
          return;
        }
      }
      // Assume that any instruction with side-effects may depend on the
      // RC_DEALLOCATING_FLAG flag.
      if (I->mayHaveSideEffects())
        break;
    }
  }
  Explosion lowered = getLoweredExplosion(i->getOperand());
  emitNativeSetDeallocating(lowered.claimNext());
}

void IRGenSILFunction::visitReleaseValueInst(swift::ReleaseValueInst *i) {
  Explosion in = getLoweredExplosion(i->getOperand());
  cast<LoadableTypeInfo>(getTypeInfo(i->getOperand()->getType()))
      .consume(*this, in, i->isAtomic() ? irgen::Atomicity::Atomic
                                        : irgen::Atomicity::NonAtomic);
}

void IRGenSILFunction::visitReleaseValueAddrInst(
    swift::ReleaseValueAddrInst *i) {
  assert(i->getAtomicity() == RefCountingInst::Atomicity::Atomic &&
         "Non atomic retains are not supported");
  SILValue operandValue = i->getOperand();
  Address addr = getLoweredAddress(operandValue);
  SILType addrTy = operandValue->getType();
  SILType objectT = addrTy.getObjectType();
  llvm::Type *llvmType = addr.getAddress()->getType();
  const TypeInfo &addrTI = getTypeInfo(addrTy);
  auto *outlinedF = IGM.getOrCreateReleaseFunction(
      addrTI, objectT, llvmType);
  llvm::Value *args[] = {addr.getAddress()};
  llvm::CallInst *call = Builder.CreateCall(outlinedF, args);
  call->setCallingConv(IGM.DefaultCC);
}

void IRGenSILFunction::visitDestroyValueInst(swift::DestroyValueInst *i) {
  Explosion in = getLoweredExplosion(i->getOperand());
  cast<LoadableTypeInfo>(getTypeInfo(i->getOperand()->getType()))
      .consume(*this, in, getDefaultAtomicity());
}

void IRGenSILFunction::visitStructInst(swift::StructInst *i) {
  Explosion out;
  for (SILValue elt : i->getElements())
    out.add(getLoweredExplosion(elt).claimAll());
  setLoweredExplosion(i, out);
}

void IRGenSILFunction::visitTupleInst(swift::TupleInst *i) {
  Explosion out;
  for (SILValue elt : i->getElements())
    out.add(getLoweredExplosion(elt).claimAll());
  setLoweredExplosion(i, out);
}

void IRGenSILFunction::visitEnumInst(swift::EnumInst *i) {
  Explosion data = (i->hasOperand())
    ? getLoweredExplosion(i->getOperand())
    : Explosion();
  Explosion out;
  emitInjectLoadableEnum(*this, i->getType(), i->getElement(), data, out);
  setLoweredExplosion(i, out);
}

void IRGenSILFunction::visitInitEnumDataAddrInst(swift::InitEnumDataAddrInst *i) {
  Address enumAddr = getLoweredAddress(i->getOperand());
  Address dataAddr = emitProjectEnumAddressForStore(*this,
                                                     i->getOperand()->getType(),
                                                     enumAddr,
                                                     i->getElement());
  setLoweredAddress(i, dataAddr);
}

void IRGenSILFunction::visitUncheckedEnumDataInst(swift::UncheckedEnumDataInst *i) {
  Explosion enumVal = getLoweredExplosion(i->getOperand());
  Explosion data;
  emitProjectLoadableEnum(*this, i->getOperand()->getType(),
                          enumVal, i->getElement(), data);
  setLoweredExplosion(i, data);
}

void IRGenSILFunction::visitUncheckedTakeEnumDataAddrInst(swift::UncheckedTakeEnumDataAddrInst *i) {
  Address enumAddr = getLoweredAddress(i->getOperand());
  Address dataAddr = emitDestructiveProjectEnumAddressForLoad(*this,
                                                    i->getOperand()->getType(),
                                                    enumAddr,
                                                    i->getElement());
  setLoweredAddress(i, dataAddr);
}

void IRGenSILFunction::visitInjectEnumAddrInst(swift::InjectEnumAddrInst *i) {
  Address enumAddr = getLoweredAddress(i->getOperand());
  emitStoreEnumTagToAddress(*this, i->getOperand()->getType(),
                             enumAddr, i->getElement());
}

void IRGenSILFunction::visitTupleExtractInst(swift::TupleExtractInst *i) {
  Explosion fullTuple = getLoweredExplosion(i->getOperand());
  Explosion output;
  SILType baseType = i->getOperand()->getType();
  
  projectTupleElementFromExplosion(*this,
                                   baseType,
                                   fullTuple,
                                   i->getFieldNo(),
                                   output);
  (void)fullTuple.claimAll();
  setLoweredExplosion(i, output);
}

void IRGenSILFunction::visitTupleElementAddrInst(swift::TupleElementAddrInst *i)
{
  Address base = getLoweredAddress(i->getOperand());
  SILType baseType = i->getOperand()->getType();

  Address field = projectTupleElementAddress(*this, base, baseType,
                                             i->getFieldNo());
  setLoweredAddress(i, field);
}

void IRGenSILFunction::visitStructExtractInst(swift::StructExtractInst *i) {
  Explosion operand = getLoweredExplosion(i->getOperand());
  Explosion lowered;
  SILType baseType = i->getOperand()->getType();
  
  projectPhysicalStructMemberFromExplosion(*this,
                                           baseType,
                                           operand,
                                           i->getField(),
                                           lowered);

  (void)operand.claimAll();
  setLoweredExplosion(i, lowered);
}

void IRGenSILFunction::visitStructElementAddrInst(
                                              swift::StructElementAddrInst *i) {
  Address base = getLoweredAddress(i->getOperand());
  SILType baseType = i->getOperand()->getType();

  Address field = projectPhysicalStructMemberAddress(*this, base, baseType,
                                                     i->getField());
  setLoweredAddress(i, field);
}

void IRGenSILFunction::visitRefElementAddrInst(swift::RefElementAddrInst *i) {
  Explosion base = getLoweredExplosion(i->getOperand());
  llvm::Value *value = base.claimNext();

  SILType baseTy = i->getOperand()->getType();
  Address field = projectPhysicalClassMemberAddress(*this,
                                                    value,
                                                    baseTy,
                                                    i->getType(),
                                                    i->getField())
    .getAddress();
  setLoweredAddress(i, field);
}

void IRGenSILFunction::visitRefTailAddrInst(RefTailAddrInst *i) {
  SILValue Ref = i->getOperand();
  llvm::Value *RefValue = getLoweredExplosion(Ref).claimNext();

  Address TailAddr = emitTailProjection(*this, RefValue, Ref->getType(),
                                            i->getTailType());
  setLoweredAddress(i, TailAddr);
}

static bool isInvariantAddress(SILValue v) {
  auto root = getUnderlyingAddressRoot(v);
  if (auto ptrRoot = dyn_cast<PointerToAddressInst>(root)) {
    return ptrRoot->isInvariant();
  }
  // TODO: We could be more aggressive about considering addresses based on
  // `let` variables as invariant when the type of the address is known not to
  // have any sharably-mutable interior storage (in other words, no weak refs,
  // atomics, etc.)
  return false;
}

void IRGenSILFunction::visitLoadInst(swift::LoadInst *i) {
  Explosion lowered;
  Address source = getLoweredAddress(i->getOperand());
  SILType objType = i->getType().getObjectType();
  const auto &typeInfo = cast<LoadableTypeInfo>(getTypeInfo(objType));

  switch (i->getOwnershipQualifier()) {
  case LoadOwnershipQualifier::Unqualified:
  case LoadOwnershipQualifier::Trivial:
  case LoadOwnershipQualifier::Take:
    typeInfo.loadAsTake(*this, source, lowered);
    break;
  case LoadOwnershipQualifier::Copy:
    typeInfo.loadAsCopy(*this, source, lowered);
    break;
  }
  
  if (isInvariantAddress(i->getOperand())) {
    // It'd be better to push this down into `loadAs` methods, perhaps...
    for (auto value : lowered.getAll())
      if (auto load = dyn_cast<llvm::LoadInst>(value))
        setInvariantLoad(load);
  }
  setLoweredExplosion(i, lowered);
}

void IRGenSILFunction::visitStoreInst(swift::StoreInst *i) {
  Explosion source = getLoweredExplosion(i->getSrc());
  Address dest = getLoweredAddress(i->getDest());
  SILType objType = i->getSrc()->getType().getObjectType();

  const auto &typeInfo = cast<LoadableTypeInfo>(getTypeInfo(objType));
  switch (i->getOwnershipQualifier()) {
  case StoreOwnershipQualifier::Unqualified:
  case StoreOwnershipQualifier::Init:
  case StoreOwnershipQualifier::Trivial:
    typeInfo.initialize(*this, source, dest, false);
    break;
  case StoreOwnershipQualifier::Assign:
    typeInfo.assign(*this, source, dest, false);
    break;
  }
}

/// Emit the artificial error result argument.
void IRGenSILFunction::emitErrorResultVar(SILResultInfo ErrorInfo,
                                          DebugValueInst *DbgValue) {
  // We don't need a shadow error variable for debugging on ABI's that return
  // swifterror in a register.
  if (IGM.IsSwiftErrorInRegister)
    return;
  auto ErrorResultSlot = getErrorResultSlot(IGM.silConv.getSILType(ErrorInfo));
  auto Var = DbgValue->getVarInfo();
  assert(Var && "error result without debug info");
  auto Storage =
      emitShadowCopyIfNeeded(ErrorResultSlot.getAddress(), getDebugScope(),
                             Var->Name, Var->ArgNo, false);
  if (!IGM.DebugInfo)
    return;
  DebugTypeInfo DTI(nullptr, nullptr, ErrorInfo.getType(),
                    ErrorResultSlot->getType(), IGM.getPointerSize(),
                    IGM.getPointerAlignment(), true);
  IGM.DebugInfo->emitVariableDeclaration(Builder, Storage, DTI, getDebugScope(),
                                         nullptr, Var->Name, Var->ArgNo,
                                         IndirectValue, ArtificialValue);
}

void IRGenSILFunction::visitDebugValueInst(DebugValueInst *i) {
  if (i->getDebugScope()->getInlinedFunction()->isTransparent())
    return;
  
  auto VarInfo = i->getVarInfo();
  assert(VarInfo && "debug_value without debug info");
  auto SILVal = i->getOperand();
  if (isa<SILUndef>(SILVal)) {
    // We cannot track the location of inlined error arguments because it has no
    // representation in SIL.
    if (!i->getDebugScope()->InlinedCallSite && VarInfo->Name == "$error") {
      auto funcTy = CurSILFn->getLoweredFunctionType();
      emitErrorResultVar(funcTy->getErrorResult(), i);
    }
    return;
  }

  bool IsAnonymous = false;
  StringRef Name = getVarName(i, IsAnonymous);
  DebugTypeInfo DbgTy;
  SILType SILTy = SILVal->getType();
  auto RealTy = SILVal->getType().getASTType();
  if (VarDecl *Decl = i->getDecl()) {
    DbgTy = DebugTypeInfo::getLocalVariable(
        CurSILFn->getDeclContext(), CurSILFn->getGenericEnvironment(), Decl,
        RealTy, getTypeInfo(SILVal->getType()));
  } else if (i->getFunction()->isBare() &&
             !SILTy.hasArchetype() && !Name.empty()) {
    // Preliminary support for .sil debug information.
    DbgTy = DebugTypeInfo::getFromTypeInfo(CurSILFn->getDeclContext(),
                                           CurSILFn->getGenericEnvironment(),
                                           RealTy, getTypeInfo(SILTy));
  } else
    return;

  // Put the value into a stack slot at -Onone.
  llvm::SmallVector<llvm::Value *, 8> Copy;
  emitShadowCopyIfNeeded(SILVal, i->getDebugScope(), Name, VarInfo->ArgNo,
                         IsAnonymous, Copy);
  bindArchetypes(DbgTy.getType());
  if (!IGM.DebugInfo)
    return;

  emitDebugVariableDeclaration(Copy, DbgTy, SILTy, i->getDebugScope(),
                               i->getDecl(), Name, VarInfo->ArgNo);
}

void IRGenSILFunction::visitDebugValueAddrInst(DebugValueAddrInst *i) {
  if (i->getDebugScope()->getInlinedFunction()->isTransparent())
    return;

  VarDecl *Decl = i->getDecl();
  if (!Decl)
    return;

  auto SILVal = i->getOperand();
  if (isa<SILUndef>(SILVal))
    return;

  auto VarInfo = i->getVarInfo();
  assert(VarInfo && "debug_value_addr without debug info");
  bool IsAnonymous = false;
  bool IsLoadablyByAddress = isa<AllocStackInst>(SILVal);
  StringRef Name = getVarName(i, IsAnonymous);
  auto Addr = getLoweredAddress(SILVal).getAddress();
  SILType SILTy = SILVal->getType();
  auto RealType = SILTy.getASTType();

  auto DbgTy = DebugTypeInfo::getLocalVariable(
      CurSILFn->getDeclContext(), CurSILFn->getGenericEnvironment(), Decl,
      RealType, getTypeInfo(SILVal->getType()));
  bindArchetypes(DbgTy.getType());
  if (!IGM.DebugInfo)
    return;

  // Put the value's address into a stack slot at -Onone and emit a debug
  // intrinsic.
  emitDebugVariableDeclaration(
      emitShadowCopyIfNeeded(Addr, i->getDebugScope(), Name, VarInfo->ArgNo,
                             IsAnonymous),
      DbgTy, SILType(), i->getDebugScope(), Decl, Name, VarInfo->ArgNo,
      (IsLoadablyByAddress || DbgTy.isImplicitlyIndirect()) ? DirectValue
                                                            : IndirectValue);
}

void IRGenSILFunction::visitFixLifetimeInst(swift::FixLifetimeInst *i) {
  if (i->getOperand()->getType().isAddress()) {
    // Just pass in the address to fix lifetime if we have one. We will not do
    // anything to it so nothing bad should happen.
    emitFixLifetime(getLoweredAddress(i->getOperand()).getAddress());
    return;
  }

  // Handle objects.
  Explosion in = getLoweredExplosion(i->getOperand());
  cast<LoadableTypeInfo>(getTypeInfo(i->getOperand()->getType()))
    .fixLifetime(*this, in);
}

void IRGenSILFunction::visitMarkDependenceInst(swift::MarkDependenceInst *i) {
  // Dependency-marking is purely for SIL.  Just forward the input as
  // the result.

  SILValue value = i->getValue();
  if (value->getType().isAddress()) {
    setLoweredAddress(i, getLoweredAddress(value));
  } else {
    Explosion temp = getLoweredExplosion(value);
    setLoweredExplosion(i, temp);
  }
}

void IRGenSILFunction::visitCopyBlockInst(CopyBlockInst *i) {
  Explosion lowered = getLoweredExplosion(i->getOperand());
  llvm::Value *copied = emitBlockCopyCall(lowered.claimNext());
  Explosion result;
  result.add(copied);
  setLoweredExplosion(i, result);
}

void IRGenSILFunction::visitStrongRetainInst(swift::StrongRetainInst *i) {
  Explosion lowered = getLoweredExplosion(i->getOperand());
  auto &ti = cast<ReferenceTypeInfo>(getTypeInfo(i->getOperand()->getType()));
  ti.strongRetain(*this, lowered, i->isAtomic() ? irgen::Atomicity::Atomic
                                                : irgen::Atomicity::NonAtomic);
}

void IRGenSILFunction::visitStrongReleaseInst(swift::StrongReleaseInst *i) {
  Explosion lowered = getLoweredExplosion(i->getOperand());
  auto &ti = cast<ReferenceTypeInfo>(getTypeInfo(i->getOperand()->getType()));
  ti.strongRelease(*this, lowered, i->isAtomic() ? irgen::Atomicity::Atomic
                                                 : irgen::Atomicity::NonAtomic);
}

/// Given a SILType which is a ReferenceStorageType, return the type
/// info for the underlying reference type.
static const ReferenceTypeInfo &getReferentTypeInfo(IRGenFunction &IGF,
                                                    SILType silType) {
  auto type = silType.castTo<ReferenceStorageType>().getReferentType();
  if (auto ty = type->getOptionalObjectType())
    type = ty->getCanonicalType();
  return cast<ReferenceTypeInfo>(IGF.getTypeInfoForLowered(type));
}

#define NEVER_LOADABLE_CHECKED_REF_STORAGE(Name, name, ...) \
  void IRGenSILFunction::visitLoad##Name##Inst(swift::Load##Name##Inst *i) { \
    Address source = getLoweredAddress(i->getOperand()); \
    auto silTy = i->getOperand()->getType(); \
    auto ty = cast<Name##StorageType>(silTy.getASTType()); \
    auto isOptional = bool(ty.getReferentType()->getOptionalObjectType()); \
    auto &ti = getReferentTypeInfo(*this, silTy); \
    Explosion result; \
    if (i->isTake()) { \
      ti.name##TakeStrong(*this, source, result, isOptional); \
    } else { \
      ti.name##LoadStrong(*this, source, result, isOptional); \
    } \
    setLoweredExplosion(i, result); \
  } \
  void IRGenSILFunction::visitStore##Name##Inst(swift::Store##Name##Inst *i) { \
    Explosion source = getLoweredExplosion(i->getSrc()); \
    Address dest = getLoweredAddress(i->getDest()); \
    auto silTy = i->getDest()->getType(); \
    auto ty = cast<Name##StorageType>(silTy.getASTType()); \
    auto isOptional = bool(ty.getReferentType()->getOptionalObjectType()); \
    auto &ti = getReferentTypeInfo(*this, silTy); \
    if (i->isInitializationOfDest()) { \
      ti.name##Init(*this, source, dest, isOptional); \
    } else { \
      ti.name##Assign(*this, source, dest, isOptional); \
    } \
  }
#define ALWAYS_LOADABLE_CHECKED_REF_STORAGE(Name, name, ...) \
  void IRGenSILFunction:: \
  visitStrongRetain##Name##Inst(swift::StrongRetain##Name##Inst *i) { \
    Explosion lowered = getLoweredExplosion(i->getOperand()); \
    auto &ti = getReferentTypeInfo(*this, i->getOperand()->getType()); \
    ti.strongRetain##Name(*this, lowered, \
                            i->isAtomic() ? irgen::Atomicity::Atomic \
                                          : irgen::Atomicity::NonAtomic); \
  } \
  void IRGenSILFunction::visit##Name##RetainInst(swift::Name##RetainInst *i) { \
    Explosion lowered = getLoweredExplosion(i->getOperand()); \
    auto &ti = getReferentTypeInfo(*this, i->getOperand()->getType()); \
    ti.name##Retain(*this, lowered, \
                    i->isAtomic() ? irgen::Atomicity::Atomic \
                                  : irgen::Atomicity::NonAtomic); \
  } \
  void \
  IRGenSILFunction::visit##Name##ReleaseInst(swift::Name##ReleaseInst *i) { \
    Explosion lowered = getLoweredExplosion(i->getOperand()); \
    auto &ti = getReferentTypeInfo(*this, i->getOperand()->getType()); \
    ti.name##Release(*this, lowered, \
                     i->isAtomic() ? irgen::Atomicity::Atomic \
                                   : irgen::Atomicity::NonAtomic); \
  } \
  void IRGenSILFunction::visitCopy##Name##ValueInst( \
                                            swift::Copy##Name##ValueInst *i) { \
    Explosion in = getLoweredExplosion(i->getOperand()); \
    auto silTy = i->getOperand()->getType(); \
    auto ty = cast<Name##StorageType>(silTy.getASTType()); \
    auto isOptional = bool(ty.getReferentType()->getOptionalObjectType()); \
    auto &ti = getReferentTypeInfo(*this, silTy); \
    ti.strongRetain##Name(*this, in, irgen::Atomicity::Atomic); \
    /* Semantically we are just passing through the input parameter but as a */\
    /* strong reference... at LLVM IR level these type differences don't */ \
    /* matter. So just set the lowered explosion appropriately. */ \
    Explosion output = getLoweredExplosion(i->getOperand()); \
    if (isOptional) { \
      auto values = output.claimAll(); \
      output.reset(); \
      for (auto value : values) { \
        output.add(Builder.CreatePtrToInt(value, IGM.IntPtrTy)); \
      } \
    } \
    setLoweredExplosion(i, output); \
  }
#define SOMETIMES_LOADABLE_CHECKED_REF_STORAGE(Name, name, ...) \
  NEVER_LOADABLE_CHECKED_REF_STORAGE(Name, name, "...") \
  ALWAYS_LOADABLE_CHECKED_REF_STORAGE(Name, name, "...")
#include "swift/AST/ReferenceStorage.def"
#undef COMMON_CHECKED_REF_STORAGE

static bool hasReferenceSemantics(IRGenSILFunction &IGF,
                                  SILType silType) {
  auto operType = silType.getASTType();
  auto valueType = operType->getOptionalObjectType();
  auto objType = valueType ? valueType : operType;
  return (objType->mayHaveSuperclass()
          || objType->isClassExistentialType()
          || objType->is<BuiltinNativeObjectType>()
          || objType->is<BuiltinBridgeObjectType>()
          || objType->is<BuiltinUnknownObjectType>());
}

static llvm::Value *emitIsUnique(IRGenSILFunction &IGF, SILValue operand,
                                 SourceLoc loc) {
  if (!hasReferenceSemantics(IGF, operand->getType())) {
    IGF.emitTrap(/*EmitUnreachable=*/false);
    return llvm::UndefValue::get(IGF.IGM.Int1Ty);
  }

  auto &operTI = cast<LoadableTypeInfo>(IGF.getTypeInfo(operand->getType()));
  LoadedRef ref =
    operTI.loadRefcountedPtr(IGF, loc, IGF.getLoweredAddress(operand));

  return
    IGF.emitIsUniqueCall(ref.getValue(), loc, ref.isNonNull());
}

void IRGenSILFunction::visitIsUniqueInst(swift::IsUniqueInst *i) {
  llvm::Value *result = emitIsUnique(*this, i->getOperand(),
                                     i->getLoc().getSourceLoc());
  Explosion out;
  out.add(result);
  setLoweredExplosion(i, out);
}

void IRGenSILFunction::visitIsEscapingClosureInst(
    swift::IsEscapingClosureInst *i) {
  // The closure operand is allowed to be an optional closure.
  auto operandType = i->getOperand()->getType();
  if (operandType.getOptionalObjectType())
    operandType = operandType.getOptionalObjectType();

  auto fnType = operandType.getAs<SILFunctionType>();
  assert(fnType->getExtInfo().hasContext() && "Must have a closure operand");
  (void)fnType;

  // This code relies on that an optional<()->()>'s tag fits in the function
  // pointer.
  auto &TI = cast<LoadableTypeInfo>(getTypeInfo(operandType));
  assert(TI.mayHaveExtraInhabitants(IGM) &&
         "Must have extra inhabitants to be able to handle the optional "
         "closure case");
  (void)TI;

  Explosion closure = getLoweredExplosion(i->getOperand());
  auto func = closure.claimNext();
  (void)func;
  auto context = closure.claimNext();
  assert(closure.empty());
  if (context->getType()->isIntegerTy())
    context = Builder.CreateIntToPtr(context, IGM.RefCountedPtrTy);
  auto result = emitIsEscapingClosureCall(context, i->getLoc().getSourceLoc(),
                                          i->getVerificationType());
  Explosion out;
  out.add(result);
  setLoweredExplosion(i, out);
}

void IRGenSILFunction::emitDebugInfoForAllocStack(AllocStackInst *i,
                                                  const TypeInfo &type,
                                                  llvm::Value *addr) {
  auto VarInfo = i->getVarInfo();
  if (!VarInfo)
    return;

  VarDecl *Decl = i->getDecl();
  // Describe the underlying alloca. This way an llvm.dbg.declare instrinsic
  // is used, which is valid for the entire lifetime of the alloca.
  if (auto *BitCast = dyn_cast<llvm::BitCastInst>(addr)) {
    auto *Op0 = BitCast->getOperand(0);
    if (auto *Alloca = dyn_cast<llvm::AllocaInst>(Op0))
      addr = Alloca;
    else if (auto *CoroAllocaGet = dyn_cast<llvm::IntrinsicInst>(Op0)) {
      if (CoroAllocaGet->getIntrinsicID() == llvm::Intrinsic::coro_alloca_get)
        addr = CoroAllocaGet;
    }
  }

  auto DS = i->getDebugScope();
  if (!DS)
    return;

  if (i->getDebugScope()->getInlinedFunction()->isTransparent())
    return;
  
  bool IsAnonymous = false;
  StringRef Name = getVarName(i, IsAnonymous);

  // At this point addr must be an alloca or an undef.
  assert(isa<llvm::AllocaInst>(addr) || isa<llvm::UndefValue>(addr) ||
         isa<llvm::IntrinsicInst>(addr));

  auto Indirection = DirectValue;
  if (!IGM.IRGen.Opts.shouldOptimize())
    if (auto *Alloca = dyn_cast<llvm::AllocaInst>(addr))
      if (!Alloca->isStaticAlloca()) {
        // Store the address of the dynamic alloca on the stack.
        addr = emitShadowCopy(addr, DS, Name, VarInfo->ArgNo,
                              IGM.getPointerAlignment());
        Indirection = IndirectValue;
      }

  if (!Decl)
    return;

  // Ignore compiler-generated patterns but not optional bindings.
  if (auto *Pattern = Decl->getParentPattern())
    if (Pattern->isImplicit() &&
        Pattern->getKind() != PatternKind::OptionalSome)
      return;

  SILType SILTy = i->getType();
  auto RealType = SILTy.getASTType();
  auto DbgTy = DebugTypeInfo::getLocalVariable(
      CurSILFn->getDeclContext(), CurSILFn->getGenericEnvironment(), Decl,
      RealType, type);

  // FIXME: This is working around the inverse special case in LLDB.
  if (DbgTy.isImplicitlyIndirect())
    Indirection = DirectValue;

  bindArchetypes(DbgTy.getType());
  if (IGM.DebugInfo)
    emitDebugVariableDeclaration(addr, DbgTy, SILTy, DS, Decl, Name,
                                 VarInfo->ArgNo, Indirection);
}

void IRGenSILFunction::visitAllocStackInst(swift::AllocStackInst *i) {
  const TypeInfo &type = getTypeInfo(i->getElementType());

  // Derive name from SIL location.
  StringRef dbgname;
  VarDecl *Decl = i->getDecl();
# ifndef NDEBUG
  // If this is a DEBUG build, use pretty names for the LLVM IR.
  bool IsAnonymous = false;
  dbgname = getVarName(i, IsAnonymous);
# endif

  auto addr = type.allocateStack(*this, i->getElementType(), dbgname);
  setLoweredStackAddress(i, addr);

  // Generate Debug Info.
  if (!Decl)
    return;

  Type Desugared = Decl->getType()->getDesugaredType();
  if (Desugared->getClassOrBoundGenericClass() ||
      Desugared->getStructOrBoundGenericStruct())
    zeroInit(dyn_cast<llvm::AllocaInst>(addr.getAddress().getAddress()));
  emitDebugInfoForAllocStack(i, type, addr.getAddress().getAddress());
}

static void
buildTailArrays(IRGenSILFunction &IGF,
                SmallVectorImpl<std::pair<SILType, llvm::Value *>> &TailArrays,
                AllocRefInstBase *ARI) {
  auto Types = ARI->getTailAllocatedTypes();
  auto Counts = ARI->getTailAllocatedCounts();
  for (unsigned Idx = 0, NumTypes = Types.size(); Idx < NumTypes; ++Idx) {
    Explosion ElemCount = IGF.getLoweredExplosion(Counts[Idx].get());
    TailArrays.push_back({Types[Idx], ElemCount.claimNext()});
  }
}

void IRGenSILFunction::visitAllocRefInst(swift::AllocRefInst *i) {
  int StackAllocSize = -1;
  if (i->canAllocOnStack()) {
    estimateStackSize();
    // Is there enough space for stack allocation?
    StackAllocSize = IGM.IRGen.Opts.StackPromotionSizeLimit - EstimatedStackSize;
  }
  SmallVector<std::pair<SILType, llvm::Value *>, 4> TailArrays;
  buildTailArrays(*this, TailArrays, i);

  llvm::Value *alloced = emitClassAllocation(*this, i->getType(), i->isObjC(),
                                             StackAllocSize, TailArrays);
  if (StackAllocSize >= 0) {
    // Remember that this alloc_ref allocates the object on the stack.

    StackAllocs.insert(i);
    EstimatedStackSize += StackAllocSize;
  }
  Explosion e;
  e.add(alloced);
  setLoweredExplosion(i, e);
}

void IRGenSILFunction::visitAllocRefDynamicInst(swift::AllocRefDynamicInst *i) {
  SmallVector<std::pair<SILType, llvm::Value *>, 4> TailArrays;
  buildTailArrays(*this, TailArrays, i);

  Explosion metadata = getLoweredExplosion(i->getMetatypeOperand());
  auto metadataValue = metadata.claimNext();
  llvm::Value *alloced = emitClassAllocationDynamic(*this, metadataValue,
                                                    i->getType(), i->isObjC(),
                                                    TailArrays);
  Explosion e;
  e.add(alloced);
  setLoweredExplosion(i, e);
}

void IRGenSILFunction::visitDeallocStackInst(swift::DeallocStackInst *i) {
  auto allocatedType = i->getOperand()->getType();
  const TypeInfo &allocatedTI = getTypeInfo(allocatedType);
  StackAddress stackAddr = getLoweredStackAddress(i->getOperand());

  allocatedTI.deallocateStack(*this, stackAddr, allocatedType);
}

void IRGenSILFunction::visitDeallocRefInst(swift::DeallocRefInst *i) {
  // Lower the operand.
  Explosion self = getLoweredExplosion(i->getOperand());
  auto selfValue = self.claimNext();
  auto *ARI = dyn_cast<AllocRefInst>(i->getOperand());
  if (!i->canAllocOnStack()) {
    if (ARI && StackAllocs.count(ARI)) {
      // We can ignore dealloc_refs (without [stack]) for stack allocated
      // objects.
      //
      //   %0 = alloc_ref [stack]
      //     ...
      //   dealloc_ref %0     // not needed (stems from the inlined deallocator)
      //     ...
      //   dealloc_ref [stack] %0
      return;
    }

    auto classType = i->getOperand()->getType();
    emitClassDeallocation(*this, classType, selfValue);
    return;
  }
  // It's a dealloc_ref [stack]. Even if the alloc_ref did not allocate the
  // object on the stack, we don't have to deallocate it, because it is
  // deallocated in the final release.
  assert(ARI->canAllocOnStack());
  if (StackAllocs.count(ARI)) {
    if (IGM.IRGen.Opts.EmitStackPromotionChecks) {
      selfValue = Builder.CreateBitCast(selfValue, IGM.RefCountedPtrTy);
      emitVerifyEndOfLifetimeCall(selfValue);
    } else {
      // This has two purposes:
      // 1. Tell LLVM the lifetime of the allocated stack memory.
      // 2. Avoid tail-call optimization which may convert the call to the final
      //    release to a jump, which is done after the stack frame is
      //    destructed.
      Builder.CreateLifetimeEnd(selfValue);
    }
  }
}

void IRGenSILFunction::visitDeallocPartialRefInst(swift::DeallocPartialRefInst *i) {
  Explosion self = getLoweredExplosion(i->getInstance());
  auto selfValue = self.claimNext();
  Explosion metadata = getLoweredExplosion(i->getMetatype());
  auto metadataValue = metadata.claimNext();
  auto classType = i->getInstance()->getType();

  emitPartialClassDeallocation(*this, classType, selfValue, metadataValue);
}

void IRGenSILFunction::visitDeallocBoxInst(swift::DeallocBoxInst *i) {
  Explosion owner = getLoweredExplosion(i->getOperand());
  llvm::Value *ownerPtr = owner.claimNext();

  auto boxTy = i->getOperand()->getType().castTo<SILBoxType>();
  emitDeallocateBox(*this, ownerPtr, boxTy);
}

void IRGenSILFunction::visitAllocBoxInst(swift::AllocBoxInst *i) {
  assert(i->getBoxType()->getLayout()->getFields().size() == 1
         && "multi field boxes not implemented yet");
  const TypeInfo &type = getTypeInfo(i->getBoxType()
                                      ->getFieldType(IGM.getSILModule(), 0));

  // Derive name from SIL location.
  bool IsAnonymous = false;
  VarDecl *Decl = i->getDecl();
  StringRef Name = getVarName(i, IsAnonymous);
  StringRef DbgName =
# ifndef NDEBUG
    // If this is a DEBUG build, use pretty names for the LLVM IR.
    Name;
# else
    "";
# endif

  auto boxTy = i->getType().castTo<SILBoxType>();
  OwnedAddress boxWithAddr = emitAllocateBox(*this, boxTy,
                                             CurSILFn->getGenericEnvironment(),
                                             DbgName);
  setLoweredBox(i, boxWithAddr);

  if (i->getDebugScope()->getInlinedFunction()->isTransparent())
    return;

  if (!Decl)
    return;
  // FIXME: This is a workaround to not produce local variables for
  // capture list arguments like "[weak self]". The better solution
  // would be to require all variables to be described with a
  // SILDebugValue(Addr) and then not describe capture list
  // arguments.
  if (Name == IGM.Context.Id_self.str())
    return;

  assert(i->getBoxType()->getLayout()->getFields().size() == 1 &&
         "box for a local variable should only have one field");
  auto SILTy = i->getBoxType()->getFieldType(IGM.getSILModule(), 0);
  auto RealType = SILTy.getASTType();
  auto DbgTy = DebugTypeInfo::getLocalVariable(
      CurSILFn->getDeclContext(), CurSILFn->getGenericEnvironment(), Decl,
      RealType, type);

  auto Storage = emitShadowCopyIfNeeded(
      boxWithAddr.getAddress(), i->getDebugScope(), Name, 0, IsAnonymous);

  if (!IGM.DebugInfo)
    return;

  IGM.DebugInfo->emitVariableDeclaration(
      Builder,
      Storage,
      DbgTy, i->getDebugScope(), Decl, Name, 0, IndirectValue);
}

void IRGenSILFunction::visitProjectBoxInst(swift::ProjectBoxInst *i) {
  auto boxTy = i->getOperand()->getType().castTo<SILBoxType>();

  const LoweredValue &val = getLoweredValue(i->getOperand());
  if (val.isBoxWithAddress()) {
    // The operand is an alloc_box. We can directly reuse the address.
    setLoweredAddress(i, val.getAddressOfBox());
  } else {
    // The slow-path: we have to emit code to get from the box to it's
    // value address.
    Explosion box = val.getExplosion(*this, i->getOperand()->getType());
    auto addr = emitProjectBox(*this, box.claimNext(), boxTy);
    setLoweredAddress(i, addr);
  }
}

static ExclusivityFlags getExclusivityAction(SILAccessKind kind) {
  switch (kind) {
  case SILAccessKind::Read:
    return ExclusivityFlags::Read;
  case SILAccessKind::Modify:
    return ExclusivityFlags::Modify;
  case SILAccessKind::Init:
  case SILAccessKind::Deinit:
    llvm_unreachable("init/deinit access should not use dynamic enforcement");
  }
  llvm_unreachable("bad access kind");
}

static ExclusivityFlags getExclusivityFlags(SILModule &M,
                                            SILAccessKind kind,
                                            bool noNestedConflict,
                                            bool fromBuiltin) {
  auto flags = getExclusivityAction(kind);

  // In old Swift compatibility modes, downgrade this to a warning.
  if (!fromBuiltin && M.getASTContext().LangOpts.isSwiftVersion3())
    flags |= ExclusivityFlags::WarningOnly;

  if (!noNestedConflict)
    flags |= ExclusivityFlags::Tracking;

  return flags;
}

static SILAccessEnforcement getEffectiveEnforcement(IRGenFunction &IGF,
                                                    BeginAccessInst *access) {
  auto enforcement = access->getEnforcement();

  // Don't use dynamic enforcement for known-empty types; there's no
  // actual memory there, and the address may not be valid and unique.
  // This is really a hack; we don't necessarily know that all clients
  // will agree whether a type is empty.  On the other hand, the situations
  // where IRGen generates a meaningless address should always be a subset
  // of cases where this triggers, because of the restrictions on abstracting
  // over addresses and the fact that we use static enforcement on inouts.
  if (enforcement == SILAccessEnforcement::Dynamic &&
      IGF.IGM.isKnownEmpty(access->getSource()->getType(),
                           ResilienceExpansion::Maximal)) {
    enforcement = SILAccessEnforcement::Unsafe;
  }

  return enforcement;
}

template <class BeginAccessInst>
static ExclusivityFlags getExclusivityFlags(BeginAccessInst *i) {
  return getExclusivityFlags(i->getModule(), i->getAccessKind(),
                             i->hasNoNestedConflict(), i->isFromBuiltin());
}

void IRGenSILFunction::visitBeginAccessInst(BeginAccessInst *access) {
  Address addr = getLoweredAddress(access->getOperand());
  switch (getEffectiveEnforcement(*this, access)) {
  case SILAccessEnforcement::Unknown:
    llvm_unreachable("unknown access enforcement in IRGen!");

  case SILAccessEnforcement::Static:
  case SILAccessEnforcement::Unsafe:
    // nothing to do
    setLoweredAddress(access, addr);
    return;

  case SILAccessEnforcement::Dynamic: {
    llvm::Value *scratch = createAlloca(IGM.getFixedBufferTy(),
                                        IGM.getPointerAlignment(),
                                        "access-scratch").getAddress();
    Builder.CreateLifetimeStart(scratch);

    llvm::Value *pointer =
      Builder.CreateBitCast(addr.getAddress(), IGM.Int8PtrTy);
    llvm::Value *flags =
      llvm::ConstantInt::get(IGM.SizeTy, uint64_t(getExclusivityFlags(access)));
    llvm::Value *pc = llvm::ConstantPointerNull::get(IGM.Int8PtrTy);
    auto call = Builder.CreateCall(IGM.getBeginAccessFn(),
                                   { pointer, scratch, flags, pc });
    call->setDoesNotThrow();

    setLoweredDynamicallyEnforcedAddress(access, addr, scratch);
    return;
  }
  }
  llvm_unreachable("bad access enforcement");
}

static bool hasBeenInlined(BeginUnpairedAccessInst *access) {
  // Check to see if the buffer is defined locally.
  return isa<AllocStackInst>(access->getBuffer());
}

void IRGenSILFunction::visitBeginUnpairedAccessInst(
                                              BeginUnpairedAccessInst *access) {
  Address addr = getLoweredAddress(access->getSource());
  switch (access->getEnforcement()) {
  case SILAccessEnforcement::Unknown:
    llvm_unreachable("unknown access enforcement in IRGen!");

  case SILAccessEnforcement::Static:
  case SILAccessEnforcement::Unsafe:
    // nothing to do
    return;

  case SILAccessEnforcement::Dynamic: {
    llvm::Value *scratch = getLoweredAddress(access->getBuffer()).getAddress();

    llvm::Value *pointer =
      Builder.CreateBitCast(addr.getAddress(), IGM.Int8PtrTy);
    llvm::Value *flags =
      llvm::ConstantInt::get(IGM.SizeTy, uint64_t(getExclusivityFlags(access)));

    // Compute the effective PC of the access.
    // Since begin_unpaired_access is designed for materializeForSet, our
    // heuristic here is as well: we've either been inlined, in which case
    // we should use the current PC (i.e. pass null), or we haven't,
    // in which case we should use the caller, which is generally ok because
    // materializeForSet can't usually be thunked.
    llvm::Value *pc;
    if (hasBeenInlined(access)) {
      pc = llvm::ConstantPointerNull::get(IGM.Int8PtrTy);
    } else {
      auto retAddrFn =
        llvm::Intrinsic::getDeclaration(IGM.getModule(),
                                        llvm::Intrinsic::returnaddress);
      pc = Builder.CreateCall(retAddrFn,
                              { llvm::ConstantInt::get(IGM.Int32Ty, 0) });
    }

    auto call = Builder.CreateCall(IGM.getBeginAccessFn(),
                                   { pointer, scratch, flags, pc });
    call->setDoesNotThrow();
    return;
  }
  }
  llvm_unreachable("bad access enforcement");
}

void IRGenSILFunction::visitEndAccessInst(EndAccessInst *i) {
  auto access = i->getBeginAccess();
  switch (getEffectiveEnforcement(*this, access)) {
  case SILAccessEnforcement::Unknown:
    llvm_unreachable("unknown access enforcement in IRGen!");

  case SILAccessEnforcement::Static:
  case SILAccessEnforcement::Unsafe:
    // nothing to do
    return;

  case SILAccessEnforcement::Dynamic: {
    if (access->hasNoNestedConflict())
      return;

    auto scratch = getLoweredDynamicEnforcementScratchBuffer(access);

    auto call = Builder.CreateCall(IGM.getEndAccessFn(), { scratch });
    call->setDoesNotThrow();

    Builder.CreateLifetimeEnd(scratch);
    return;
  }
  }
  llvm_unreachable("bad access enforcement");
}

void IRGenSILFunction::visitEndUnpairedAccessInst(EndUnpairedAccessInst *i) {
  switch (i->getEnforcement()) {
  case SILAccessEnforcement::Unknown:
    llvm_unreachable("unknown access enforcement in IRGen!");

  case SILAccessEnforcement::Static:
  case SILAccessEnforcement::Unsafe:
    // nothing to do
    return;

  case SILAccessEnforcement::Dynamic: {
    auto scratch = getLoweredAddress(i->getBuffer()).getAddress();

    auto call = Builder.CreateCall(IGM.getEndAccessFn(), { scratch });
    call->setDoesNotThrow();
    return;
  }
  }
  llvm_unreachable("bad access enforcement");
}

void IRGenSILFunction::visitConvertFunctionInst(swift::ConvertFunctionInst *i) {
  // This instruction is specified to be a no-op.
  Explosion temp = getLoweredExplosion(i->getOperand());
  setLoweredExplosion(i, temp);
}

void IRGenSILFunction::visitConvertEscapeToNoEscapeInst(
    swift::ConvertEscapeToNoEscapeInst *i) {
  // This instruction makes the context trivial.
  Explosion in = getLoweredExplosion(i->getOperand());
  llvm::Value *fn = in.claimNext();
  llvm::Value *ctx = in.claimNext();
  Explosion out;
  out.add(fn);
  out.add(Builder.CreateBitCast(ctx, IGM.OpaquePtrTy));
  setLoweredExplosion(i, out);
}

void IRGenSILFunction::visitThinFunctionToPointerInst(
                                          swift::ThinFunctionToPointerInst *i) {
  Explosion in = getLoweredExplosion(i->getOperand());
  llvm::Value *fn = in.claimNext();
  fn = Builder.CreateBitCast(fn, IGM.Int8PtrTy);
  Explosion out;
  out.add(fn);
  setLoweredExplosion(i, out);
}

void IRGenSILFunction::visitPointerToThinFunctionInst(
                                          swift::PointerToThinFunctionInst *i) {
  Explosion in = getLoweredExplosion(i->getOperand());
  llvm::Value *fn = in.claimNext();
  fn = Builder.CreateBitCast(fn, IGM.FunctionPtrTy);
  Explosion out;
  out.add(fn);
  setLoweredExplosion(i, out);
}

void IRGenSILFunction::visitAddressToPointerInst(swift::AddressToPointerInst *i)
{
  Explosion to;
  llvm::Value *addrValue = getLoweredAddress(i->getOperand()).getAddress();
  if (addrValue->getType() != IGM.Int8PtrTy)
    addrValue = Builder.CreateBitCast(addrValue, IGM.Int8PtrTy);
  to.add(addrValue);
  setLoweredExplosion(i, to);
}

// Ignores the isStrict flag because Swift TBAA is not lowered into LLVM IR.
void IRGenSILFunction::visitPointerToAddressInst(swift::PointerToAddressInst *i)
{
  Explosion from = getLoweredExplosion(i->getOperand());
  llvm::Value *ptrValue = from.claimNext();

  auto &ti = getTypeInfo(i->getType());
  
  llvm::Type *destType = ti.getStorageType()->getPointerTo();
  ptrValue = Builder.CreateBitCast(ptrValue, destType);
  
  setLoweredAddress(i,
                    ti.getAddressForPointer(ptrValue));
}

static void emitPointerCastInst(IRGenSILFunction &IGF,
                                SILValue src,
                                SILValue dest,
                                const TypeInfo &ti) {
  Explosion from = IGF.getLoweredExplosion(src);
  llvm::Value *ptrValue = from.claimNext();
  // The input may have witness tables or other additional data, but the class
  // reference is always first.
  (void)from.claimAll();

  auto schema = ti.getSchema();
  assert(schema.size() == 1
         && schema[0].isScalar()
         && "pointer schema is not a single scalar?!");
  auto castToType = schema[0].getScalarType();

  // A retainable pointer representation may be wrapped in an optional, so we
  // need to provide inttoptr/ptrtoint in addition to bitcast.
  ptrValue = IGF.Builder.CreateBitOrPointerCast(ptrValue, castToType);
  
  Explosion to;
  to.add(ptrValue);
  IGF.setLoweredExplosion(dest, to);
}

void IRGenSILFunction::visitUncheckedRefCastInst(
                                             swift::UncheckedRefCastInst *i) {
  auto &ti = getTypeInfo(i->getType());
  emitPointerCastInst(*this, i->getOperand(), i, ti);
}

// TODO: Although runtime checks are not required, we get them anyway when
// asking the runtime to perform this cast. If this is a performance impact, we
// can add a CheckedCastMode::Unchecked.
void IRGenSILFunction::
visitUncheckedRefCastAddrInst(swift::UncheckedRefCastAddrInst *i) {
  Address dest = getLoweredAddress(i->getDest());
  Address src = getLoweredAddress(i->getSrc());
  emitCheckedCast(*this, src, i->getSourceType(), dest, i->getTargetType(),
                  CastConsumptionKind::TakeAlways,
                  CheckedCastMode::Unconditional);
}

void IRGenSILFunction::visitUncheckedAddrCastInst(
                                             swift::UncheckedAddrCastInst *i) {
  auto addr = getLoweredAddress(i->getOperand());
  auto &ti = getTypeInfo(i->getType());
  auto result = Builder.CreateBitCast(addr,ti.getStorageType()->getPointerTo());
  setLoweredAddress(i, result);
}

static bool isStructurallySame(const llvm::Type *T1, const llvm::Type *T2) {
  if (T1 == T2) return true;
  
  if (auto *S1 = dyn_cast<llvm::StructType>(T1))
    if (auto *S2 = dyn_cast<llvm::StructType>(T2))
      return S1->isLayoutIdentical(const_cast<llvm::StructType*>(S2));
  return false;
}

// Emit a trap in the event a type does not match expected layout constraints.
// 
// We can hit this case in specialized functions even for correct user code.
// If the user dynamically checks for correct type sizes in the generic
// function, a specialized function can contain the (not executed) bitcast
// with mismatching fixed sizes.
// Usually llvm can eliminate this code again because the user's safety
// check should be constant foldable on llvm level.
static void emitTrapAndUndefValue(IRGenSILFunction &IGF,
                                  Explosion &in,
                                  Explosion &out,
                                  const LoadableTypeInfo &outTI) {
  llvm::BasicBlock *failBB =
    llvm::BasicBlock::Create(IGF.IGM.getLLVMContext());
  IGF.Builder.CreateBr(failBB);
  IGF.FailBBs.push_back(failBB);
  
  IGF.Builder.emitBlock(failBB);
  IGF.emitTrap(/*EmitUnreachable=*/true);

  llvm::BasicBlock *contBB = llvm::BasicBlock::Create(IGF.IGM.getLLVMContext());
  IGF.Builder.emitBlock(contBB);
  (void)in.claimAll();
  for (auto schema : outTI.getSchema())
    out.add(llvm::UndefValue::get(schema.getScalarType()));
}

static void emitUncheckedValueBitCast(IRGenSILFunction &IGF,
                                      SourceLoc loc,
                                      Explosion &in,
                                      const LoadableTypeInfo &inTI,
                                      Explosion &out,
                                      const LoadableTypeInfo &outTI) {
  // If the transfer is doable bitwise, and if the elements of the explosion are
  // the same type, then just transfer the elements.
  if (inTI.isBitwiseTakable(ResilienceExpansion::Maximal) &&
      outTI.isBitwiseTakable(ResilienceExpansion::Maximal) &&
      isStructurallySame(inTI.getStorageType(), outTI.getStorageType())) {
    in.transferInto(out, in.size());
    return;
  }
  
  // TODO: We could do bitcasts entirely in the value domain in some cases, but
  // for simplicity, let's just always go through the stack for now.
  
  // Create the allocation.
  auto inStorage = IGF.createAlloca(inTI.getStorageType(),
                                  std::max(inTI.getFixedAlignment(),
                                           outTI.getFixedAlignment()),
                                  "bitcast");
  
  auto maxSize = std::max(inTI.getFixedSize(), outTI.getFixedSize());
  IGF.Builder.CreateLifetimeStart(inStorage, maxSize);
  
  // Store the 'in' value.
  inTI.initialize(IGF, in, inStorage, false);
  // Load the 'out' value as the destination type.
  auto outStorage = IGF.Builder.CreateBitCast(inStorage,
                                        outTI.getStorageType()->getPointerTo());
  outTI.loadAsTake(IGF, outStorage, out);
  
  IGF.Builder.CreateLifetimeEnd(inStorage, maxSize);
  return;
}

static void emitValueBitwiseCast(IRGenSILFunction &IGF,
                                 SourceLoc loc,
                                 Explosion &in,
                                 const LoadableTypeInfo &inTI,
                                 Explosion &out,
                                 const LoadableTypeInfo &outTI) {
  // Unfortunately, we can't check this invariant until we get to IRGen, since
  // the AST and SIL don't know anything about type layout.
  if (inTI.getFixedSize() < outTI.getFixedSize()) {
    emitTrapAndUndefValue(IGF, in, out, outTI);
    return;
  }
  emitUncheckedValueBitCast(IGF, loc, in, inTI, out, outTI);
}

void IRGenSILFunction::visitUncheckedTrivialBitCastInst(
                                      swift::UncheckedTrivialBitCastInst *i) {
  Explosion in = getLoweredExplosion(i->getOperand());
  Explosion out;
  
  emitValueBitwiseCast(*this, i->getLoc().getSourceLoc(),
            in,  cast<LoadableTypeInfo>(getTypeInfo(i->getOperand()->getType())),
            out, cast<LoadableTypeInfo>(getTypeInfo(i->getType())));
  
  setLoweredExplosion(i, out);
}

void IRGenSILFunction::
visitUncheckedBitwiseCastInst(swift::UncheckedBitwiseCastInst *i) {
  Explosion in = getLoweredExplosion(i->getOperand());
  Explosion out;

  emitValueBitwiseCast(*this, i->getLoc().getSourceLoc(),
            in,  cast<LoadableTypeInfo>(getTypeInfo(i->getOperand()->getType())),
            out, cast<LoadableTypeInfo>(getTypeInfo(i->getType())));
  
  setLoweredExplosion(i, out);
}

void IRGenSILFunction::visitRefToRawPointerInst(
                                             swift::RefToRawPointerInst *i) {
  auto &ti = getTypeInfo(i->getType());
  emitPointerCastInst(*this, i->getOperand(), i, ti);
}

void IRGenSILFunction::visitRawPointerToRefInst(swift::RawPointerToRefInst *i) {
  auto &ti = getTypeInfo(i->getType());
  emitPointerCastInst(*this, i->getOperand(), i, ti);
}

// SIL scalar conversions which never change the IR type.
// FIXME: Except for optionals, which get bit-packed into an integer.
static void trivialRefConversion(IRGenSILFunction &IGF,
                                 SILValue input,
                                 SILValue result) {
  Explosion temp = IGF.getLoweredExplosion(input);
  auto &inputTI = IGF.getTypeInfo(input->getType());
  auto &resultTI = IGF.getTypeInfo(result->getType());
  
  // If the types are the same, forward the existing value.
  if (inputTI.getStorageType() == resultTI.getStorageType()) {
    IGF.setLoweredExplosion(result, temp);
    return;
  }

  auto schema = resultTI.getSchema();
  Explosion out;

  for (auto schemaElt : schema) {
    auto resultTy = schemaElt.getScalarType();

    llvm::Value *value = temp.claimNext();
    if (value->getType() == resultTy) {
      // Nothing to do.  This happens with the unowned conversions.
    } else if (resultTy->isPointerTy()) {
      value = IGF.Builder.CreateIntToPtr(value, resultTy);
    } else {
      value = IGF.Builder.CreatePtrToInt(value, resultTy);
    }
    out.add(value);
  }
  
  IGF.setLoweredExplosion(result, out);
}

// SIL scalar conversions which never change the IR type.
// FIXME: Except for optionals, which get bit-packed into an integer.
#define NOOP_CONVERSION(KIND)                                     \
void IRGenSILFunction::visit##KIND##Inst(swift::KIND##Inst *i) {  \
  ::trivialRefConversion(*this, i->getOperand(), i); \
}
#define LOADABLE_REF_STORAGE(Name, ...) \
  NOOP_CONVERSION(Name##ToRef) \
  NOOP_CONVERSION(RefTo##Name)
#include "swift/AST/ReferenceStorage.def"
#undef NOOP_CONVERSION

void IRGenSILFunction::visitThinToThickFunctionInst(
                                            swift::ThinToThickFunctionInst *i) {
  // Take the incoming function pointer and add a null context pointer to it.
  Explosion from = getLoweredExplosion(i->getOperand());
  Explosion to;
  to.add(from.claimNext());
  if (i->getType().castTo<SILFunctionType>()->isNoEscape())
    to.add(llvm::ConstantPointerNull::get(IGM.OpaquePtrTy));
  else
    to.add(IGM.RefCountedNull);
  setLoweredExplosion(i, to);
}

void IRGenSILFunction::visitThickToObjCMetatypeInst(ThickToObjCMetatypeInst *i){
  Explosion from = getLoweredExplosion(i->getOperand());
  llvm::Value *swiftMeta = from.claimNext();
  CanType instanceType(i->getType().castTo<AnyMetatypeType>().getInstanceType());
  Explosion to;
  llvm::Value *classPtr =
    emitClassHeapMetadataRefForMetatype(*this, swiftMeta, instanceType);
  to.add(Builder.CreateBitCast(classPtr, IGM.ObjCClassPtrTy));
  setLoweredExplosion(i, to);
}

void IRGenSILFunction::visitObjCToThickMetatypeInst(
                         ObjCToThickMetatypeInst *i) {
  Explosion from = getLoweredExplosion(i->getOperand());
  llvm::Value *classPtr = from.claimNext();
  
  // Fetch the metadata for that class.
  Explosion to;
  auto metadata = emitObjCMetadataRefForMetadata(*this, classPtr);
  to.add(metadata);
  setLoweredExplosion(i, to);  
}

void IRGenSILFunction::visitUnconditionalCheckedCastInst(
                                       swift::UnconditionalCheckedCastInst *i) {
  Explosion value = getLoweredExplosion(i->getOperand());
  Explosion ex;
  emitScalarCheckedCast(*this, value, i->getOperand()->getType(), i->getType(),
                        CheckedCastMode::Unconditional, ex);
  setLoweredExplosion(i, ex);
}

void IRGenSILFunction::visitObjCMetatypeToObjectInst(
                                                  ObjCMetatypeToObjectInst *i){
  // Bitcast the @objc metatype reference, which is already an ObjC object, to
  // the destination type.
  Explosion from = getLoweredExplosion(i->getOperand());
  llvm::Value *value = from.claimNext();
  value = Builder.CreateBitCast(value, IGM.UnknownRefCountedPtrTy);
  Explosion to;
  to.add(value);
  setLoweredExplosion(i, to);
}

void IRGenSILFunction::visitObjCExistentialMetatypeToObjectInst(
                                       ObjCExistentialMetatypeToObjectInst *i){
  // Bitcast the @objc metatype reference, which is already an ObjC object, to
  // the destination type. The metatype may carry additional witness tables we
  // can drop.
  Explosion from = getLoweredExplosion(i->getOperand());
  llvm::Value *value = from.claimNext();
  (void)from.claimAll();
  value = Builder.CreateBitCast(value, IGM.UnknownRefCountedPtrTy);
  Explosion to;
  to.add(value);
  setLoweredExplosion(i, to);
}

void IRGenSILFunction::visitObjCProtocolInst(ObjCProtocolInst *i) {
  // Get the protocol reference.
  llvm::Value *protoRef = emitReferenceToObjCProtocol(*this, i->getProtocol());
  // Bitcast it to the class reference type.
  protoRef = Builder.CreateBitCast(protoRef,
                                   getTypeInfo(i->getType()).getStorageType());
  Explosion ex;
  ex.add(protoRef);
  setLoweredExplosion(i, ex);
}

void IRGenSILFunction::visitRefToBridgeObjectInst(
                                              swift::RefToBridgeObjectInst *i) {
  Explosion refEx = getLoweredExplosion(i->getConverted());
  llvm::Value *ref = refEx.claimNext();
  
  Explosion bitsEx = getLoweredExplosion(i->getBitsOperand());
  llvm::Value *bits = bitsEx.claimNext();
  
  // Mask the bits into the pointer representation.
  llvm::Value *val = Builder.CreatePtrToInt(ref, IGM.SizeTy);
  val = Builder.CreateOr(val, bits);
  val = Builder.CreateIntToPtr(val, IGM.BridgeObjectPtrTy);
  
  Explosion resultEx;
  resultEx.add(val);
  
  setLoweredExplosion(i, resultEx);
}

void IRGenSILFunction::
visitClassifyBridgeObjectInst(ClassifyBridgeObjectInst *i) {
  Explosion boEx = getLoweredExplosion(i->getOperand());
  llvm::Value *bridgeVal = boEx.claimNext();
  bridgeVal = Builder.CreatePtrToInt(bridgeVal, IGM.SizeTy);

  // This returns two bits, the first of which is "is Objective-C object", the
  // second is "is Objective-C Tagged Pointer".  Each of these bits is computed
  // by checking to see if some other bits are non-zero in the BridgeObject.
  auto bitsNonZero = [&](const SpareBitVector &bits) -> llvm::Value* {
    // If this target doesn't have the specified field, just produce false.
    if (!bits.any())
      return Builder.getInt1(0);

    llvm::Value *bitsValue =
      Builder.CreateAnd(bridgeVal, Builder.getInt(bits.asAPInt()));
    return
      Builder.CreateICmpNE(bitsValue, llvm::ConstantInt::get(IGM.SizeTy, 0));
  };

  Explosion wordEx;
  wordEx.add(bitsNonZero(IGM.TargetInfo.IsObjCPointerBit));
  wordEx.add(bitsNonZero(IGM.TargetInfo.ObjCPointerReservedBits));
  setLoweredExplosion(i, wordEx);
}

void IRGenSILFunction::visitValueToBridgeObjectInst(
    ValueToBridgeObjectInst *i) {
  Explosion in = getLoweredExplosion(i->getOperand());
  Explosion out;

  emitValueBitwiseCast(
      *this, i->getLoc().getSourceLoc(), in,
      cast<LoadableTypeInfo>(getTypeInfo(i->getOperand()->getType())), out,
      cast<LoadableTypeInfo>(getTypeInfo(i->getType())));

  setLoweredExplosion(i, out);
}

void IRGenSILFunction::visitBridgeObjectToRefInst(
                                              swift::BridgeObjectToRefInst *i) {
  Explosion boEx = getLoweredExplosion(i->getConverted());
  llvm::Value *bo = boEx.claimNext();
  Explosion resultEx;
  
  auto &refTI = getTypeInfo(i->getType());
  llvm::Type *refType = refTI.getSchema()[0].getScalarType();
  
  // If the value is an ObjC tagged pointer, pass it through verbatim.
  llvm::BasicBlock *taggedCont = nullptr,
    *tagged = nullptr,
    *notTagged = nullptr;
  llvm::Value *taggedRef = nullptr;
  llvm::Value *boBits = nullptr;
  
  ClassDecl *Cl = i->getType().getClassOrBoundGenericClass();
  if (IGM.TargetInfo.hasObjCTaggedPointers() &&
      (!Cl || !isKnownNotTaggedPointer(IGM, Cl))) {
    boBits = Builder.CreatePtrToInt(bo, IGM.SizeTy);
    APInt maskValue = IGM.TargetInfo.ObjCPointerReservedBits.asAPInt();
    llvm::Value *mask = Builder.getInt(maskValue);
    llvm::Value *reserved = Builder.CreateAnd(boBits, mask);
    llvm::Value *cond = Builder.CreateICmpEQ(reserved,
                                         llvm::ConstantInt::get(IGM.SizeTy, 0));
    tagged = createBasicBlock("tagged-pointer"),
    notTagged = createBasicBlock("not-tagged-pointer");
    taggedCont = createBasicBlock("tagged-cont");
    
    Builder.CreateCondBr(cond, notTagged, tagged);
    
    Builder.emitBlock(tagged);
    taggedRef = Builder.CreateBitCast(bo, refType);
    Builder.CreateBr(taggedCont);
    
    // If it's not a tagged pointer, mask off the spare bits.
    Builder.emitBlock(notTagged);
  }
  
  // Mask off the spare bits (if they exist).
  auto &spareBits = IGM.getHeapObjectSpareBits();
  llvm::Value *result;
  if (spareBits.any()) {
    APInt maskValue = ~spareBits.asAPInt();
    
    if (!boBits)
      boBits = Builder.CreatePtrToInt(bo, IGM.SizeTy);
    
    llvm::Value *mask = llvm::ConstantInt::get(IGM.getLLVMContext(), maskValue);
    llvm::Value *masked = Builder.CreateAnd(boBits, mask);
    result = Builder.CreateIntToPtr(masked, refType);
  } else {
    result = Builder.CreateBitCast(bo, refType);
  }
  
  if (taggedCont) {
    Builder.CreateBr(taggedCont);
    
    Builder.emitBlock(taggedCont);
    
    auto phi = Builder.CreatePHI(refType, 2);
    phi->addIncoming(taggedRef, tagged);
    phi->addIncoming(result, notTagged);
    
    result = phi;
  }
  
  resultEx.add(result);
  setLoweredExplosion(i, resultEx);
}

void IRGenSILFunction::visitBridgeObjectToWordInst(
                                             swift::BridgeObjectToWordInst *i) {
  Explosion boEx = getLoweredExplosion(i->getConverted());
  llvm::Value *val = boEx.claimNext();
  val = Builder.CreatePtrToInt(val, IGM.SizeTy);
  Explosion wordEx;
  wordEx.add(val);
  setLoweredExplosion(i, wordEx);
}

void IRGenSILFunction::visitUnconditionalCheckedCastAddrInst(
                                   swift::UnconditionalCheckedCastAddrInst *i) {
  Address dest = getLoweredAddress(i->getDest());
  Address src = getLoweredAddress(i->getSrc());
  emitCheckedCast(*this, src, i->getSourceType(), dest, i->getTargetType(),
                  CastConsumptionKind::TakeAlways,
                  CheckedCastMode::Unconditional);
}

void IRGenSILFunction::visitUnconditionalCheckedCastValueInst(
    swift::UnconditionalCheckedCastValueInst *i) {
  llvm_unreachable("unsupported instruction during IRGen");
}

void IRGenSILFunction::visitCheckedCastValueBranchInst(
    swift::CheckedCastValueBranchInst *i) {
  llvm_unreachable("unsupported instruction during IRGen");
}

void IRGenSILFunction::visitCheckedCastBranchInst(
                                              swift::CheckedCastBranchInst *i) {
  SILType destTy = i->getCastType();
  FailableCastResult castResult;
  Explosion ex;
  if (i->isExact()) {
    auto operand = i->getOperand();
    Explosion source = getLoweredExplosion(operand);
    castResult = emitClassIdenticalCast(*this, source.claimNext(),
                                        operand->getType(), destTy);
  } else {
    Explosion value = getLoweredExplosion(i->getOperand());
    emitScalarCheckedCast(*this, value, i->getOperand()->getType(),
                          i->getCastType(), CheckedCastMode::Conditional, ex);
    auto val = ex.claimNext();
    castResult.casted = val;
    llvm::Value *nil =
      llvm::ConstantPointerNull::get(cast<llvm::PointerType>(val->getType()));
    castResult.succeeded = Builder.CreateICmpNE(val, nil);
  }
  
  // Branch on the success of the cast.
  // All cast operations currently return null on failure.


  auto &successBB = getLoweredBB(i->getSuccessBB());
  llvm::Type *toTy = IGM.getTypeInfo(destTy).getStorageType();
  if (toTy->isPointerTy())
    castResult.casted = Builder.CreateBitCast(castResult.casted, toTy);

  Builder.CreateCondBr(castResult.succeeded,
                       successBB.bb,
                       getLoweredBB(i->getFailureBB()).bb);
  
  // Feed the cast result into the nonnull branch.
  unsigned phiIndex = 0;
  Explosion ex2;
  ex2.add(castResult.casted);
  ex2.add(ex.claimAll());
  addIncomingExplosionToPHINodes(*this, successBB, phiIndex, ex2);
}

void IRGenSILFunction::visitCheckedCastAddrBranchInst(
                                          swift::CheckedCastAddrBranchInst *i) {
  Address dest = getLoweredAddress(i->getDest());
  Address src = getLoweredAddress(i->getSrc());
  llvm::Value *castSucceeded =
    emitCheckedCast(*this, src, i->getSourceType(), dest, i->getTargetType(),
                    i->getConsumptionKind(), CheckedCastMode::Conditional);
  Builder.CreateCondBr(castSucceeded,
                       getLoweredBB(i->getSuccessBB()).bb,
                       getLoweredBB(i->getFailureBB()).bb);
}

void IRGenSILFunction::visitKeyPathInst(swift::KeyPathInst *I) {
  auto pattern = IGM.getAddrOfKeyPathPattern(I->getPattern(), I->getLoc());
  // Build up the argument vector to instantiate the pattern here.
  Optional<StackAddress> dynamicArgsBuf;
  llvm::Value *args;
  if (!I->getSubstitutions().empty() || !I->getAllOperands().empty()) {
    auto sig = I->getPattern()->getGenericSignature();
    SubstitutionMap subs = I->getSubstitutions();

    SmallVector<GenericRequirement, 4> requirements;
    enumerateGenericSignatureRequirements(sig,
            [&](GenericRequirement reqt) { requirements.push_back(reqt); });

    llvm::Value *argsBufSize;
    llvm::Value *argsBufAlign;
    
    if (!I->getSubstitutions().empty()) {
      argsBufSize = llvm::ConstantInt::get(IGM.SizeTy,
                       IGM.getPointerSize().getValue() * requirements.size());
      argsBufAlign = llvm::ConstantInt::get(IGM.SizeTy,
                       IGM.getPointerAlignment().getMaskValue());
    } else {
      argsBufSize = llvm::ConstantInt::get(IGM.SizeTy, 0);
      argsBufAlign = llvm::ConstantInt::get(IGM.SizeTy, 0);
    }
    
    SmallVector<llvm::Value *, 4> operandOffsets;
    for (unsigned i : indices(I->getAllOperands())) {
      auto operand = I->getAllOperands()[i].get();
      auto &ti = getTypeInfo(operand->getType());
      auto ty = operand->getType();
      auto alignMask = ti.getAlignmentMask(*this, ty);
      if (i != 0) {
        auto notAlignMask = Builder.CreateNot(alignMask);
        argsBufSize = Builder.CreateAdd(argsBufSize, alignMask);
        argsBufSize = Builder.CreateAnd(argsBufSize, notAlignMask);
      }
      operandOffsets.push_back(argsBufSize);
      auto size = ti.getSize(*this, ty);
      argsBufSize = Builder.CreateAdd(argsBufSize, size);
      argsBufAlign = Builder.CreateOr(argsBufAlign, alignMask);
    }

    dynamicArgsBuf = emitDynamicAlloca(IGM.Int8Ty, argsBufSize, Alignment(16));
    
    Address argsBuf = dynamicArgsBuf->getAddress();
    
    if (!I->getSubstitutions().empty()) {
      emitInitOfGenericRequirementsBuffer(*this, requirements, argsBuf,
        [&](GenericRequirement reqt) -> llvm::Value * {
          return emitGenericRequirementFromSubstitutions(*this, sig,
                                           *IGM.getSwiftModule(),
                                           reqt, subs);
        });
    }
    
    for (unsigned i : indices(I->getAllOperands())) {
      auto operand = I->getAllOperands()[i].get();
      auto &ti = getTypeInfo(operand->getType());
      auto ptr = Builder.CreateInBoundsGEP(argsBuf.getAddress(),
                                           operandOffsets[i]);
      auto addr = ti.getAddressForPointer(
        Builder.CreateBitCast(ptr, ti.getStorageType()->getPointerTo()));
      if (operand->getType().isAddress()) {
        ti.initializeWithTake(*this, addr, getLoweredAddress(operand),
                              operand->getType(), false);
      } else {
        Explosion operandValue = getLoweredExplosion(operand);
        cast<LoadableTypeInfo>(ti).initialize(*this, operandValue, addr, false);
      }
    }
    args = argsBuf.getAddress();
  } else {
    // No arguments necessary, so the argument ought to be ignored by any
    // callbacks in the pattern.
    assert(I->getAllOperands().empty() && "indices not implemented");
    args = llvm::UndefValue::get(IGM.Int8PtrTy);
  }
  auto patternPtr = llvm::ConstantExpr::getBitCast(pattern, IGM.Int8PtrTy);
  auto call = Builder.CreateCall(IGM.getGetKeyPathFn(), {patternPtr, args});
  call->setDoesNotThrow();

  if (dynamicArgsBuf) {
    emitDeallocateDynamicAlloca(*dynamicArgsBuf);
  }

  auto resultStorageTy = IGM.getTypeInfo(I->getType()).getStorageType();

  Explosion e;
  e.add(Builder.CreateBitCast(call, resultStorageTy));
  setLoweredExplosion(I, e);
}

void IRGenSILFunction::visitUpcastInst(swift::UpcastInst *i) {
  auto toTy = getTypeInfo(i->getType()).getSchema()[0].getScalarType();

  // If we have an address, just bitcast, don't explode.
  if (i->getOperand()->getType().isAddress()) {
    Address fromAddr = getLoweredAddress(i->getOperand());
    llvm::Value *toValue = Builder.CreateBitCast(
      fromAddr.getAddress(), toTy->getPointerTo());
    Address Addr(toValue, fromAddr.getAlignment());
    setLoweredAddress(i, Addr);
    return;
  }

  Explosion from = getLoweredExplosion(i->getOperand());
  Explosion to;
  assert(from.size() == 1 && "class should explode to single value");
  llvm::Value *fromValue = from.claimNext();
  to.add(Builder.CreateBitCast(fromValue, toTy));
  setLoweredExplosion(i, to);
}

void IRGenSILFunction::visitIndexAddrInst(swift::IndexAddrInst *i) {
  Address base = getLoweredAddress(i->getBase());
  Explosion indexValues = getLoweredExplosion(i->getIndex());
  llvm::Value *index = indexValues.claimNext();
  
  auto baseTy = i->getBase()->getType();
  auto &ti = getTypeInfo(baseTy);
  
  Address dest = ti.indexArray(*this, base, index, baseTy);
  setLoweredAddress(i, dest);
}

void IRGenSILFunction::visitTailAddrInst(swift::TailAddrInst *i) {
  Address base = getLoweredAddress(i->getBase());
  Explosion indexValues = getLoweredExplosion(i->getIndex());
  llvm::Value *index = indexValues.claimNext();

  SILType baseTy = i->getBase()->getType();
  const TypeInfo &baseTI = getTypeInfo(baseTy);

  Address dest = baseTI.indexArray(*this, base, index, baseTy);
  const TypeInfo &TailTI = getTypeInfo(i->getTailType());
  dest = TailTI.roundUpToTypeAlignment(*this, dest, i->getTailType());
  llvm::Type *destType = TailTI.getStorageType()->getPointerTo();
  dest = Builder.CreateBitCast(dest, destType);
  setLoweredAddress(i, dest);
}

void IRGenSILFunction::visitIndexRawPointerInst(swift::IndexRawPointerInst *i) {
  Explosion baseValues = getLoweredExplosion(i->getBase());
  llvm::Value *base = baseValues.claimNext();
  
  Explosion indexValues = getLoweredExplosion(i->getIndex());
  llvm::Value *index = indexValues.claimNext();
  
  // We don't expose a non-inbounds GEP operation.
  llvm::Value *destValue = Builder.CreateInBoundsGEP(base, index);
  
  Explosion result;
  result.add(destValue);
  setLoweredExplosion(i, result);
}

void IRGenSILFunction::visitAllocValueBufferInst(
                                          swift::AllocValueBufferInst *i) {
  Address buffer = getLoweredAddress(i->getOperand());
  auto valueType = i->getValueType();
  Address value = emitAllocateValueInBuffer(*this, valueType, buffer);
  setLoweredAddress(i, value);
}

void IRGenSILFunction::visitProjectValueBufferInst(
                                          swift::ProjectValueBufferInst *i) {
  Address buffer = getLoweredAddress(i->getOperand());
  auto valueType = i->getValueType();
  Address value = emitProjectValueInBuffer(*this, valueType, buffer);
  setLoweredAddress(i, value);
}

void IRGenSILFunction::visitDeallocValueBufferInst(
                                          swift::DeallocValueBufferInst *i) {
  Address buffer = getLoweredAddress(i->getOperand());
  auto valueType = i->getValueType();
  emitDeallocateValueInBuffer(*this, valueType, buffer);
}

void IRGenSILFunction::visitInitExistentialAddrInst(swift::InitExistentialAddrInst *i) {
  Address container = getLoweredAddress(i->getOperand());
  SILType destType = i->getOperand()->getType();
  emitOpaqueExistentialContainerInit(
      *this, container, destType, i->getFormalConcreteType(),
      i->getLoweredConcreteType(), i->getConformances());
  auto srcType = i->getLoweredConcreteType();

  // Allocate a COW box for the value if necessary.
  auto *genericEnv = CurSILFn->getGenericEnvironment();
  setLoweredAddress(
      i, emitAllocateBoxedOpaqueExistentialBuffer(
             *this, destType, srcType, container, genericEnv, false));
}

void IRGenSILFunction::visitInitExistentialValueInst(
    swift::InitExistentialValueInst *i) {
  llvm_unreachable("unsupported instruction during IRGen");
}

void IRGenSILFunction::visitInitExistentialMetatypeInst(
                                              InitExistentialMetatypeInst *i) {
  Explosion metatype = getLoweredExplosion(i->getOperand());
  Explosion result;
  emitExistentialMetatypeContainer(*this,
                                   result, i->getType(),
                                   metatype.claimNext(),
                                   i->getOperand()->getType(),
                                   i->getConformances());
  setLoweredExplosion(i, result);
}

void IRGenSILFunction::visitInitExistentialRefInst(InitExistentialRefInst *i) {
  Explosion instance = getLoweredExplosion(i->getOperand());
  Explosion result;
  emitClassExistentialContainer(*this,
                               result, i->getType(),
                               instance.claimNext(),
                               i->getFormalConcreteType(),
                               i->getOperand()->getType(),
                               i->getConformances());
  setLoweredExplosion(i, result);
}

void IRGenSILFunction::visitDeinitExistentialAddrInst(
                                              swift::DeinitExistentialAddrInst *i) {
  Address container = getLoweredAddress(i->getOperand());

  // Deallocate the COW box for the value if necessary.
  emitDeallocateBoxedOpaqueExistentialBuffer(*this, i->getOperand()->getType(),
                                             container);
}

void IRGenSILFunction::visitDeinitExistentialValueInst(
    swift::DeinitExistentialValueInst *i) {
  llvm_unreachable("unsupported instruction during IRGen");
}

void IRGenSILFunction::visitOpenExistentialAddrInst(OpenExistentialAddrInst *i) {
  SILType baseTy = i->getOperand()->getType();
  Address base = getLoweredAddress(i->getOperand());

  auto openedArchetype = i->getType().castTo<ArchetypeType>();

  // Insert a copy of the boxed value for COW semantics if necessary.
  auto accessKind = i->getAccessKind();
  Address object = emitOpaqueBoxedExistentialProjection(
      *this, accessKind, base, baseTy, openedArchetype);

  setLoweredAddress(i, object);
}

void IRGenSILFunction::visitOpenExistentialRefInst(OpenExistentialRefInst *i) {

  SILType baseTy = i->getOperand()->getType();
  Explosion base = getLoweredExplosion(i->getOperand());
  auto openedArchetype = i->getType().castTo<ArchetypeType>();

  Explosion result;
  llvm::Value *instance
    = emitClassExistentialProjection(*this, base, baseTy,
                                     openedArchetype);
  result.add(instance);
  setLoweredExplosion(i, result);
}

void IRGenSILFunction::visitOpenExistentialMetatypeInst(
                                              OpenExistentialMetatypeInst *i) {
  SILType baseTy = i->getOperand()->getType();
  Explosion base = getLoweredExplosion(i->getOperand());
  auto openedTy = i->getType().getASTType();

  llvm::Value *metatype =
    emitExistentialMetatypeProjection(*this, base, baseTy, openedTy);
  Explosion result;
  result.add(metatype);
  setLoweredExplosion(i, result);
}

void IRGenSILFunction::visitOpenExistentialValueInst(
    OpenExistentialValueInst *i) {
  llvm_unreachable("unsupported instruction during IRGen");
}

void IRGenSILFunction::visitProjectBlockStorageInst(ProjectBlockStorageInst *i){
  // TODO
  Address block = getLoweredAddress(i->getOperand());
  Address capture = projectBlockStorageCapture(*this, block,
                       i->getOperand()->getType().castTo<SILBlockStorageType>());
  
  setLoweredAddress(i, capture);
}

void IRGenSILFunction::visitInitBlockStorageHeaderInst(
                                               InitBlockStorageHeaderInst *i) {
  auto addr = getLoweredAddress(i->getBlockStorage());
  
  // We currently only support static invoke functions.
  auto &invokeVal = getLoweredValue(i->getInvokeFunction());
  llvm::Constant *invokeFn = nullptr;
  ForeignFunctionInfo foreignInfo;
  if (invokeVal.kind != LoweredValue::Kind::FunctionPointer) {
    IGM.unimplemented(i->getLoc().getSourceLoc(),
                      "non-static block invoke function");
  } else {
    auto &fn = invokeVal.getFunctionPointer();
    invokeFn = fn.getDirectPointer();
    foreignInfo = fn.getForeignInfo();
  }

  assert(foreignInfo.ClangInfo && "no clang info for block function?");
  
  // Initialize the header.
  emitBlockHeader(*this, addr,
          i->getBlockStorage()->getType().castTo<SILBlockStorageType>(),
          invokeFn, i->getInvokeFunction()->getType().castTo<SILFunctionType>(),
          foreignInfo);
  
  // Cast the storage to the block type to produce the result value.
  llvm::Value *asBlock = Builder.CreateBitCast(addr.getAddress(),
                                               IGM.ObjCBlockPtrTy);
  Explosion e;
  e.add(asBlock);
  setLoweredExplosion(i, e);
}

void IRGenSILFunction::visitAllocExistentialBoxInst(AllocExistentialBoxInst *i){
  OwnedAddress boxWithAddr =
    emitBoxedExistentialContainerAllocation(*this, i->getExistentialType(),
                                            i->getFormalConcreteType(),
                                            i->getConformances());
  setLoweredBox(i, boxWithAddr);
}

void IRGenSILFunction::visitDeallocExistentialBoxInst(
                                                DeallocExistentialBoxInst *i) {
  Explosion box = getLoweredExplosion(i->getOperand());
  emitBoxedExistentialContainerDeallocation(*this, box,
                                            i->getOperand()->getType(),
                                            i->getConcreteType());
}

void IRGenSILFunction::visitOpenExistentialBoxInst(OpenExistentialBoxInst *i) {
  Explosion box = getLoweredExplosion(i->getOperand());
  auto openedArchetype = i->getType().castTo<ArchetypeType>();

  auto addr = emitOpenExistentialBox(*this, box, i->getOperand()->getType(),
                                     openedArchetype);
  setLoweredAddress(i, addr);
}

void IRGenSILFunction::visitOpenExistentialBoxValueInst(
  OpenExistentialBoxValueInst *i) {
  llvm_unreachable("unsupported instruction during IRGen");
}

void
IRGenSILFunction::visitProjectExistentialBoxInst(ProjectExistentialBoxInst *i) {
  const LoweredValue &val = getLoweredValue(i->getOperand());
  if (val.isBoxWithAddress()) {
    // The operand is an alloc_existential_box.
    // We can directly reuse the address.
    setLoweredAddress(i, val.getAddressOfBox());
  } else {
    Explosion box = getLoweredExplosion(i->getOperand());
    auto caddr = emitBoxedExistentialProjection(*this, box,
                                                i->getOperand()->getType(),
                                                i->getType().getASTType());
    setLoweredAddress(i, caddr.getAddress());
  }
}

void IRGenSILFunction::visitWitnessMethodInst(swift::WitnessMethodInst *i) {
  CanType baseTy = i->getLookupType();
  ProtocolConformanceRef conformance = i->getConformance();
  SILDeclRef member = i->getMember();

  assert(member.requiresNewWitnessTableEntry());

  if (IGM.isResilient(conformance.getRequirement(),
                      ResilienceExpansion::Maximal)) {
    auto *fnPtr = IGM.getAddrOfDispatchThunk(member, NotForDefinition);
    auto fnType = IGM.getSILTypes().getConstantFunctionType(member);
    auto sig = IGM.getSignature(fnType);
    auto fn = FunctionPointer::forDirect(fnPtr, sig);

    setLoweredFunctionPointer(i, fn);
    return;
  }

  // It would be nice if this weren't discarded.
  llvm::Value *baseMetadataCache = nullptr;

  auto fn = emitWitnessMethodValue(*this, baseTy, &baseMetadataCache,
                                   member, conformance);
  
  setLoweredFunctionPointer(i, fn);
}

void IRGenSILFunction::setAllocatedAddressForBuffer(SILValue v,
                                                const Address &allocedAddress) {
  overwriteAllocatedAddress(v, allocedAddress);

  // Emit the debug info for the variable if any.
  if (auto allocStack = dyn_cast<AllocStackInst>(v)) {
    emitDebugInfoForAllocStack(allocStack, getTypeInfo(v->getType()),
                               allocedAddress.getAddress());
  }
}

void IRGenSILFunction::visitCopyAddrInst(swift::CopyAddrInst *i) {
  SILType addrTy = i->getSrc()->getType();
  const TypeInfo &addrTI = getTypeInfo(addrTy);
  Address src = getLoweredAddress(i->getSrc());
  // See whether we have a deferred fixed-size buffer initialization.
  auto &loweredDest = getLoweredValue(i->getDest());
  assert(!loweredDest.isUnallocatedAddressInBuffer());
  Address dest = loweredDest.getAnyAddress();
  if (i->isInitializationOfDest()) {
    if (i->isTakeOfSrc()) {
      addrTI.initializeWithTake(*this, dest, src, addrTy, false);
    } else {
      addrTI.initializeWithCopy(*this, dest, src, addrTy, false);
    }
  } else {
    if (i->isTakeOfSrc()) {
      addrTI.assignWithTake(*this, dest, src, addrTy, false);
    } else {
      addrTI.assignWithCopy(*this, dest, src, addrTy, false);
    }
  }
}

// This is a no-op because we do not lower Swift TBAA info to LLVM IR, and it
// does not produce any values.
void IRGenSILFunction::visitBindMemoryInst(swift::BindMemoryInst *) {}

void IRGenSILFunction::visitDestroyAddrInst(swift::DestroyAddrInst *i) {
  SILType addrTy = i->getOperand()->getType();
  const TypeInfo &addrTI = getTypeInfo(addrTy);

  Address base = getLoweredAddress(i->getOperand());
  addrTI.destroy(*this, base, addrTy, false /*isOutlined*/);
}

void IRGenSILFunction::visitCondFailInst(swift::CondFailInst *i) {
  Explosion e = getLoweredExplosion(i->getOperand());
  llvm::Value *cond = e.claimNext();

  // Emit individual fail blocks so that we can map the failure back to a source
  // line.
  llvm::BasicBlock *failBB = llvm::BasicBlock::Create(IGM.getLLVMContext());
  llvm::BasicBlock *contBB = llvm::BasicBlock::Create(IGM.getLLVMContext());
  Builder.CreateCondBr(cond, failBB, contBB);
  Builder.emitBlock(failBB);
  if (IGM.DebugInfo)
    // If we are emitting DWARF, this does nothing. Otherwise the ``llvm.trap``
    // instruction emitted from ``Builtin.condfail`` should have an inlined
    // debug location. This is because zero is not an artificial line location
    // in CodeView.
    IGM.DebugInfo->setInlinedTrapLocation(Builder, i->getDebugScope());
  emitTrap(/*EmitUnreachable=*/true);
  Builder.emitBlock(contBB);
  FailBBs.push_back(failBB);
}

void IRGenSILFunction::visitSuperMethodInst(swift::SuperMethodInst *i) {
  assert(!i->getMember().isForeign);

  auto base = getLoweredExplosion(i->getOperand());
  auto baseType = i->getOperand()->getType();
  llvm::Value *baseValue = base.claimNext();

  auto method = i->getMember().getOverriddenVTableEntry();
  auto methodType = i->getType().castTo<SILFunctionType>();

  auto *classDecl = cast<ClassDecl>(method.getDecl()->getDeclContext());

  // If the class defining the vtable entry is resilient, we cannot assume
  // its offset since methods can be re-ordered resiliently. Instead, we call
  // the class method lookup function, passing in a reference to the
  // method descriptor.
  if (IGM.isResilient(classDecl, ResilienceExpansion::Maximal)) {
    // Load the superclass of the static type of the 'self' value.
    llvm::Value *superMetadata;
    auto instanceTy = CanType(baseType.getASTType()->getMetatypeInstanceType());
    if (!IGM.isResilient(instanceTy.getClassOrBoundGenericClass(),
                         ResilienceExpansion::Maximal)) {
      // It's still possible that the static type of 'self' is not resilient, in
      // which case we can assume its superclass.
      //
      // An example is the following hierarchy, where ModuleA is resilient and
      // we're inside ModuleB:
      //
      // ModuleA.Base <-- defines method
      // |
      // \- ModuleB.Middle
      //    |
      //    \- ModuleB.Derived <-- static type of 'self'
      //
      // It's OK to know that the superclass of Derived is Middle, but the
      // method requires using a resilient access pattern.
      auto superTy = instanceTy->getSuperclass();
      superMetadata = emitClassHeapMetadataRef(*this, superTy->getCanonicalType(),
                                               MetadataValueType::TypeMetadata,
                                               MetadataState::Complete);
    } else {
      // Otherwise, we're in the most general case; the superclass might change,
      // so we have to load it dynamically from the metadata of the static type
      // of 'self'.
      auto *metadata = emitClassHeapMetadataRef(*this, instanceTy,
                                                MetadataValueType::TypeMetadata,
                                                MetadataState::Complete);

      auto superField = emitAddressOfSuperclassRefInClassMetadata(*this, metadata);
      superMetadata = Builder.CreateLoad(superField);
    }

    // Get the method descriptor.
    auto *methodDescriptor =
      IGM.getAddrOfMethodDescriptor(method, NotForDefinition);

    // Get the method lookup function for the class defining the method.
    auto *lookupFn = IGM.getAddrOfMethodLookupFunction(classDecl,
                                                       NotForDefinition);

    // Call the lookup function.
    llvm::Value *fnPtr = Builder.CreateCall(lookupFn,
                                            {superMetadata, methodDescriptor});

    // The function returns an i8*; cast it to the correct type.
    auto sig = IGM.getSignature(methodType);
    fnPtr = Builder.CreateBitCast(fnPtr, sig.getType()->getPointerTo());

    FunctionPointer fn(fnPtr, sig);

    setLoweredFunctionPointer(i, fn);
    return;
  }

  // Non-resilient case.

  auto fn = emitVirtualMethodValue(*this, baseValue, baseType,
                                   method, methodType,
                                   /*useSuperVTable*/ true);

  setLoweredFunctionPointer(i, fn);
}

void IRGenSILFunction::visitObjCSuperMethodInst(swift::ObjCSuperMethodInst *i) {
  assert(i->getMember().isForeign);
  setLoweredObjCMethodBounded(i, i->getMember(),
                              i->getOperand()->getType(),
                              /*startAtSuper=*/true);
}

void IRGenSILFunction::visitClassMethodInst(swift::ClassMethodInst *i) {
  assert(!i->getMember().isForeign);

  Explosion base = getLoweredExplosion(i->getOperand());
  llvm::Value *baseValue = base.claimNext();

  SILDeclRef method = i->getMember().getOverriddenVTableEntry();
  auto methodType = i->getType().castTo<SILFunctionType>();

  auto *classDecl = cast<ClassDecl>(method.getDecl()->getDeclContext());
  if (IGM.isResilient(classDecl,
                      ResilienceExpansion::Maximal)) {
    auto *fnPtr = IGM.getAddrOfDispatchThunk(method, NotForDefinition);
    auto sig = IGM.getSignature(methodType);
    FunctionPointer fn(fnPtr, sig);

    setLoweredFunctionPointer(i, fn);
    return;
  }

  // For Swift classes, get the method implementation from the vtable.
  // FIXME: better explosion kind, map as static.
  FunctionPointer fn = emitVirtualMethodValue(*this, baseValue,
                                              i->getOperand()->getType(),
                                              method, methodType,
                                              /*useSuperVTable*/ false);

  setLoweredFunctionPointer(i, fn);
}

void IRGenSILFunction::visitObjCMethodInst(swift::ObjCMethodInst *i) {
  // For Objective-C classes we need to arrange for a msgSend
  // to happen when the method is called.
  assert(i->getMember().isForeign);
  setLoweredObjCMethod(i, i->getMember());
}

void IRGenModule::emitSILStaticInitializers() {
  SmallVector<SILFunction *, 8> StaticInitializers;
  for (SILGlobalVariable &Global : getSILModule().getSILGlobals()) {
    SILInstruction *InitValue = Global.getStaticInitializerValue();
    if (!InitValue)
      continue;

    auto *IRGlobal =
        Module.getGlobalVariable(Global.getName(), true /* = AllowLocal */);

    // A check for multi-threaded compilation: Is this the llvm module where the
    // global is defined and not only referenced (or not referenced at all).
    if (!IRGlobal || !IRGlobal->hasInitializer())
      continue;

    if (auto *OI = dyn_cast<ObjectInst>(InitValue)) {
      StructLayout *Layout = StaticObjectLayouts[&Global].get();
      llvm::Constant *InitVal = emitConstantObject(*this, OI, Layout);
      auto *ContainerTy = cast<llvm::StructType>(IRGlobal->getValueType());
      auto *zero = llvm::ConstantAggregateZero::get(ContainerTy->getElementType(0));
      IRGlobal->setInitializer(llvm::ConstantStruct::get(ContainerTy,
                                                         {zero , InitVal}));
      continue;
    }

    // Set the IR global's initializer to the constant for this SIL
    // struct.
    if (auto *SI = dyn_cast<StructInst>(InitValue)) {
      IRGlobal->setInitializer(emitConstantStruct(*this, SI));
      continue;
    }

    // Set the IR global's initializer to the constant for this SIL
    // tuple.
    auto *TI = cast<TupleInst>(InitValue);
    IRGlobal->setInitializer(emitConstantTuple(*this, TI));
  }
}<|MERGE_RESOLUTION|>--- conflicted
+++ resolved
@@ -31,13 +31,10 @@
 // SWIFT_ENABLE_TENSORFLOW
 #include "swift/AST/TensorFlow.h"
 #include "swift/AST/Types.h"
-<<<<<<< HEAD
 #include "swift/Basic/ExternalUnion.h"
 #include "swift/Basic/Range.h"
 #include "swift/Basic/STLExtras.h"
-=======
 #include "swift/SIL/ApplySite.h"
->>>>>>> f2048ce2
 #include "swift/SIL/Dominance.h"
 #include "swift/SIL/InstructionUtils.h"
 // SWIFT_ENABLE_TENSORFLOW
@@ -94,19 +91,11 @@
 // SWIFT_ENABLE_TENSORFLOW
 using namespace tf;
 
-<<<<<<< HEAD
-// FIXME: Remove this option entirely and turn this on by default.
-llvm::cl::opt<bool> DebugInfoInlinedGenerics(
-    "debug-info-inlined-generics", llvm::cl::init(false),
-    llvm::cl::desc("Emit variable debug info for inlined generic functions"));
-
 // SWIFT_ENABLE_TENSORFLOW
 namespace llvm {
 extern cl::opt<bool> TFDynamicCompilation;
 }
 
-=======
->>>>>>> f2048ce2
 namespace {
 
 class LoweredValue;
