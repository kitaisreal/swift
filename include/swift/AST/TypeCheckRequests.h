--- conflicted
+++ resolved
@@ -1634,35 +1634,38 @@
   bool isCached() const { return true; }
 };
 
-<<<<<<< HEAD
 class CompareDeclSpecializationRequest
     : public SimpleRequest<CompareDeclSpecializationRequest,
                            bool(DeclContext *, ValueDecl *, ValueDecl *, bool),
                            CacheKind::Cached> {
-=======
+public:
+  using SimpleRequest::SimpleRequest;
+
+private:
+  friend SimpleRequest;
+
+  // Evaluation.
+  llvm::Expected<bool> evaluate(Evaluator &evaluator, DeclContext *DC,
+                                ValueDecl *VD1, ValueDecl *VD2,
+                                bool dynamic) const;
+
+public:
+  // Caching.
+  bool isCached() const { return true; }
+};
+
 // SWIFT_ENABLE_TENSORFLOW
 class DifferentiableAttributeParameterIndicesRequest :
     public SimpleRequest<DifferentiableAttributeParameterIndicesRequest,
                          IndexSubset *(DifferentiableAttr *, Decl *),
                          CacheKind::SeparatelyCached> {
->>>>>>> 8a172051
-public:
-  using SimpleRequest::SimpleRequest;
-
-private:
-  friend SimpleRequest;
-
-  // Evaluation.
-<<<<<<< HEAD
-  llvm::Expected<bool> evaluate(Evaluator &evaluator, DeclContext *DC,
-                                ValueDecl *VD1, ValueDecl *VD2,
-                                bool dynamic) const;
-
-public:
-  // Caching.
-  bool isCached() const { return true; }
-};
-=======
+public:
+  using SimpleRequest::SimpleRequest;
+
+private:
+  friend SimpleRequest;
+
+  // Evaluation.
   llvm::Expected<IndexSubset *>
   evaluate(Evaluator &evaluator, DifferentiableAttr *attr, Decl *decl) const;
 
@@ -1673,7 +1676,6 @@
   void cacheResult(IndexSubset *value) const;
 };
 // SWIFT_ENABLE_TENSORFLOW END
->>>>>>> 8a172051
 
 // Allow AnyValue to compare two Type values, even though Type doesn't
 // support ==.
