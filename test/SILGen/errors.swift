// RUN: %target-swift-frontend -parse-stdlib -emit-silgen -verify %s | FileCheck %s

import Swift

class Cat {}

enum HomeworkError : ErrorProtocol {
  case TooHard
  case TooMuch
  case CatAteIt(Cat)
}

// CHECK: sil hidden @_TF6errors10make_a_cat{{.*}} : $@convention(thin) () -> (@owned Cat, @error ErrorProtocol) {
// CHECK:      [[T0:%.*]] = function_ref @_TFC6errors3CatC{{.*}} : $@convention(thin) (@thick Cat.Type) -> @owned Cat
// CHECK-NEXT: [[T1:%.*]] = metatype $@thick Cat.Type 
// CHECK-NEXT: [[T2:%.*]] = apply [[T0]]([[T1]])
// CHECK-NEXT: return [[T2]] : $Cat
func make_a_cat() throws -> Cat {
  return Cat()
}

// CHECK: sil hidden @_TF6errors15dont_make_a_cat{{.*}} : $@convention(thin) () -> (@owned Cat, @error ErrorProtocol) {
// CHECK:      [[BOX:%.*]] = alloc_existential_box $ErrorProtocol, $HomeworkError
// CHECK-NEXT: [[ADDR:%.*]] = project_existential_box $HomeworkError in [[BOX]] : $ErrorProtocol
// CHECK-NEXT: [[T0:%.*]] = metatype $@thin HomeworkError.Type
// CHECK-NEXT: [[T1:%.*]] = enum $HomeworkError, #HomeworkError.TooHard!enumelt
// CHECK-NEXT: store [[T1]] to [[ADDR]]
// CHECK-NEXT: builtin "willThrow"
// CHECK-NEXT: throw [[BOX]]
func dont_make_a_cat() throws -> Cat {
  throw HomeworkError.TooHard
}

// CHECK: sil hidden @_TF6errors11dont_return{{.*}} : $@convention(thin) <T> (@in T) -> (@out T, @error ErrorProtocol) {
// CHECK:      [[BOX:%.*]] = alloc_existential_box $ErrorProtocol, $HomeworkError
// CHECK-NEXT: [[ADDR:%.*]] = project_existential_box $HomeworkError in [[BOX]] : $ErrorProtocol
// CHECK-NEXT: [[T0:%.*]] = metatype $@thin HomeworkError.Type
// CHECK-NEXT: [[T1:%.*]] = enum $HomeworkError, #HomeworkError.TooMuch!enumelt
// CHECK-NEXT: store [[T1]] to [[ADDR]]
// CHECK-NEXT: builtin "willThrow"
// CHECK-NEXT: destroy_addr %1 : $*T
// CHECK-NEXT: throw [[BOX]]
func dont_return<T>(argument: T) throws -> T {
  throw HomeworkError.TooMuch
}

// CHECK:    sil hidden @_TF6errors16all_together_nowFSbCS_3Cat : $@convention(thin) (Bool) -> @owned Cat {
// CHECK:    bb0(%0 : $Bool):
// CHECK:      [[DR_FN:%.*]] = function_ref @_TF6errors11dont_returnur{{.*}} :

//   Branch on the flag.
// CHECK:      cond_br {{%.*}}, [[FLAG_TRUE:bb[0-9]+]], [[FLAG_FALSE:bb[0-9]+]]

//   In the true case, call make_a_cat().
// CHECK:    [[FLAG_TRUE]]:
// CHECK:      [[MAC_FN:%.*]] = function_ref @_TF6errors10make_a_catFzT_CS_3Cat : $@convention(thin) () -> (@owned Cat, @error ErrorProtocol)
// CHECK-NEXT: try_apply [[MAC_FN]]() : $@convention(thin) () -> (@owned Cat, @error ErrorProtocol), normal [[MAC_NORMAL:bb[0-9]+]], error [[MAC_ERROR:bb[0-9]+]]
// CHECK:    [[MAC_NORMAL]]([[T0:%.*]] : $Cat):
// CHECK-NEXT: br [[TERNARY_CONT:bb[0-9]+]]([[T0]] : $Cat)

//   In the false case, call dont_make_a_cat().
// CHECK:    [[FLAG_FALSE]]:
// CHECK:      [[DMAC_FN:%.*]] = function_ref @_TF6errors15dont_make_a_catFzT_CS_3Cat : $@convention(thin) () -> (@owned Cat, @error ErrorProtocol)
// CHECK-NEXT: try_apply [[DMAC_FN]]() : $@convention(thin) () -> (@owned Cat, @error ErrorProtocol), normal [[DMAC_NORMAL:bb[0-9]+]], error [[DMAC_ERROR:bb[0-9]+]]
// CHECK:    [[DMAC_NORMAL]]([[T0:%.*]] : $Cat):
// CHECK-NEXT: br [[TERNARY_CONT]]([[T0]] : $Cat)

//   Merge point for the ternary operator.  Call dont_return with the result.
// CHECK:    [[TERNARY_CONT]]([[T0:%.*]] : $Cat):
// CHECK-NEXT: [[ARG_TEMP:%.*]] = alloc_stack $Cat
// CHECK-NEXT: store [[T0]] to [[ARG_TEMP]]
// CHECK-NEXT: [[RET_TEMP:%.*]] = alloc_stack $Cat
// CHECK-NEXT: try_apply [[DR_FN]]<Cat>([[RET_TEMP]], [[ARG_TEMP]]) : $@convention(thin) <τ_0_0> (@in τ_0_0) -> (@out τ_0_0, @error ErrorProtocol), normal [[DR_NORMAL:bb[0-9]+]], error [[DR_ERROR:bb[0-9]+]]
// CHECK:    [[DR_NORMAL]]({{%.*}} : $()):
// CHECK-NEXT: [[T0:%.*]] = load [[RET_TEMP]] : $*Cat
// CHECK-NEXT: dealloc_stack [[RET_TEMP]]
// CHECK-NEXT: dealloc_stack [[ARG_TEMP]]
// CHECK-NEXT: br [[RETURN:bb[0-9]+]]([[T0]] : $Cat)

//   Return block.
// CHECK:    [[RETURN]]([[T0:%.*]] : $Cat):
// CHECK-NEXT: return [[T0]] : $Cat

//   Catch dispatch block.
// CHECK:    [[CATCH:bb[0-9]+]]([[ERROR:%.*]] : $ErrorProtocol):
// CHECK-NEXT: [[SRC_TEMP:%.*]] = alloc_stack $ErrorProtocol
// CHECK-NEXT: store [[ERROR]] to [[SRC_TEMP]]
// CHECK-NEXT: [[DEST_TEMP:%.*]] = alloc_stack $HomeworkError
// CHECK-NEXT: checked_cast_addr_br copy_on_success ErrorProtocol in [[SRC_TEMP]] : $*ErrorProtocol to HomeworkError in [[DEST_TEMP]] : $*HomeworkError, [[IS_HWE:bb[0-9]+]], [[NOT_HWE:bb[0-9]+]]

//   Catch HomeworkError.
// CHECK:    [[IS_HWE]]:
// CHECK-NEXT: [[T0:%.*]] = load [[DEST_TEMP]] : $*HomeworkError
// CHECK-NEXT: switch_enum [[T0]] : $HomeworkError, case #HomeworkError.CatAteIt!enumelt.1: [[MATCH:bb[0-9]+]], default [[NO_MATCH:bb[0-9]+]]

//   Catch HomeworkError.CatAteIt.
// CHECK:    [[MATCH]]([[T0:%.*]] : $Cat):
// CHECK-NEXT: debug_value
// CHECK-NEXT: dealloc_stack [[DEST_TEMP]]
// CHECK-NEXT: destroy_addr [[SRC_TEMP]]
// CHECK-NEXT: dealloc_stack [[SRC_TEMP]]
// CHECK-NEXT: br [[RETURN]]([[T0]] : $Cat)

//   Catch other HomeworkErrors.
// CHECK:    [[NO_MATCH]]:
// CHECK-NEXT: dealloc_stack [[DEST_TEMP]]
// CHECK-NEXT: dealloc_stack [[SRC_TEMP]]
// CHECK-NEXT: br [[CATCHALL:bb[0-9]+]]

//   Catch other types.
// CHECK:    [[NOT_HWE]]:
// CHECK-NEXT: dealloc_stack [[DEST_TEMP]]
// CHECK-NEXT: dealloc_stack [[SRC_TEMP]]
// CHECK-NEXT: br [[CATCHALL:bb[0-9]+]]

//   Catch all.
// CHECK:    [[CATCHALL]]:
// CHECK:      [[T0:%.*]] = function_ref @_TFC6errors3CatC{{.*}} : $@convention(thin) (@thick Cat.Type) -> @owned Cat
// CHECK-NEXT: [[T1:%.*]] = metatype $@thick Cat.Type
// CHECK-NEXT: [[T2:%.*]] = apply [[T0]]([[T1]])
// CHECK-NEXT: strong_release [[ERROR]] : $ErrorProtocol
// CHECK-NEXT: br [[RETURN]]([[T2]] : $Cat)

//   Landing pad.
// CHECK:    [[MAC_ERROR]]([[T0:%.*]] : $ErrorProtocol):
// CHECK-NEXT: br [[CATCH]]([[T0]] : $ErrorProtocol)
// CHECK:    [[DMAC_ERROR]]([[T0:%.*]] : $ErrorProtocol):
// CHECK-NEXT: br [[CATCH]]([[T0]] : $ErrorProtocol)
// CHECK:    [[DR_ERROR]]([[T0:%.*]] : $ErrorProtocol):
// CHECK-NEXT: dealloc_stack
// CHECK-NEXT: dealloc_stack
// CHECK-NEXT: br [[CATCH]]([[T0]] : $ErrorProtocol)
func all_together_now(flag: Bool) -> Cat {
  do {
    return try dont_return(flag ? make_a_cat() : dont_make_a_cat())
  } catch HomeworkError.CatAteIt(let cat) {
    return cat
  } catch _ {
    return Cat()
  }
}

//   Catch in non-throwing context.
// CHECK-LABEL: sil hidden @_TF6errors11catch_a_catFT_CS_3Cat : $@convention(thin) () -> @owned Cat
// CHECK-NEXT: bb0:
// CHECK:      [[F:%.*]] = function_ref @_TFC6errors3CatC{{.*}} : $@convention(thin) (@thick Cat.Type) -> @owned Cat
// CHECK-NEXT: [[M:%.*]] = metatype $@thick Cat.Type
// CHECK-NEXT: [[V:%.*]] = apply [[F]]([[M]])
// CHECK-NEXT: return [[V]] : $Cat
func catch_a_cat() -> Cat {
  do {
    return Cat()
  } catch _ as HomeworkError {}  // expected-warning {{'catch' block is unreachable because no errors are thrown in 'do' block}}
}

// Initializers.
class HasThrowingInit {
  var field: Int
  init(value: Int) throws {
    field = value
  }
}
// CHECK-LABEL: sil hidden @_TFC6errors15HasThrowingInitc{{.*}} : $@convention(method) (Int, @owned HasThrowingInit) -> (@owned HasThrowingInit, @error ErrorProtocol) {
// CHECK:      [[T0:%.*]] = mark_uninitialized [rootself] %1 : $HasThrowingInit
// CHECK-NEXT: [[T1:%.*]] = ref_element_addr [[T0]] : $HasThrowingInit
// CHECK-NEXT: assign %0 to [[T1]] : $*Int
// CHECK-NEXT: return [[T0]] : $HasThrowingInit

// CHECK-LABEL: sil hidden @_TFC6errors15HasThrowingInitC{{.*}} : $@convention(thin) (Int, @thick HasThrowingInit.Type) -> (@owned HasThrowingInit, @error ErrorProtocol)
// CHECK:      [[SELF:%.*]] = alloc_ref $HasThrowingInit
// CHECK:      [[T0:%.*]] = function_ref @_TFC6errors15HasThrowingInitc{{.*}} : $@convention(method) (Int, @owned HasThrowingInit) -> (@owned HasThrowingInit, @error ErrorProtocol)
// CHECK-NEXT: try_apply [[T0]](%0, [[SELF]]) : $@convention(method) (Int, @owned HasThrowingInit) -> (@owned HasThrowingInit, @error ErrorProtocol), normal bb1, error bb2
// CHECK:    bb1([[SELF:%.*]] : $HasThrowingInit):
// CHECK-NEXT: return [[SELF]]
// CHECK:    bb2([[ERROR:%.*]] : $ErrorProtocol):
// CHECK-NEXT: builtin "willThrow"
// CHECK-NEXT: throw [[ERROR]]


enum ColorError : ErrorProtocol {
  case Red, Green, Blue
}

//CHECK-LABEL: sil hidden @_TF6errors6IThrowFzT_Vs5Int32
//CHECK: builtin "willThrow"
//CHECK-NEXT: throw
func IThrow() throws -> Int32 {
  throw ColorError.Red
  return 0  // expected-warning {{will never be executed}}
}

// Make sure that we are not emitting calls to 'willThrow' on rethrow sites.
//CHECK-LABEL: sil hidden @_TF6errors12DoesNotThrowFzT_Vs5Int32
//CHECK-NOT: builtin "willThrow"
//CHECK: return
func DoesNotThrow() throws -> Int32 {
  try IThrow()
  return 2
}

// rdar://20782111
protocol Doomed {
  func check() throws
}

// CHECK-LABEL: sil hidden [transparent] [thunk] @_TTWV6errors12DoomedStructS_6DoomedS_FS1_5check{{.*}} : $@convention(witness_method) (@in_guaranteed DoomedStruct) -> @error ErrorProtocol
// CHECK:      [[TEMP:%.*]] = alloc_stack $DoomedStruct
// CHECK:      copy_addr %0 to [initialization] [[TEMP]]
// CHECK:      [[SELF:%.*]] = load [[TEMP]] : $*DoomedStruct
// CHECK:      [[T0:%.*]] = function_ref @_TFV6errors12DoomedStruct5check{{.*}} : $@convention(method) (DoomedStruct) -> @error ErrorProtocol
// CHECK-NEXT: try_apply [[T0]]([[SELF]])
// CHECK:    bb1([[T0:%.*]] : $()):
// CHECK:      [[T0:%.*]] = tuple ()
// CHECK:      dealloc_stack [[TEMP]]
// CHECK:      return [[T0]] : $()
// CHECK:    bb2([[T0:%.*]] : $ErrorProtocol):
// CHECK:      builtin "willThrow"([[T0]] : $ErrorProtocol)
// CHECK:      dealloc_stack [[TEMP]]
// CHECK:      throw [[T0]] : $ErrorProtocol
struct DoomedStruct : Doomed {
  func check() throws {}
}

// CHECK-LABEL: sil hidden [transparent] [thunk] @_TTWC6errors11DoomedClassS_6DoomedS_FS1_5check{{.*}} : $@convention(witness_method) (@in_guaranteed DoomedClass) -> @error ErrorProtocol {
// CHECK:      [[TEMP:%.*]] = alloc_stack $DoomedClass
// CHECK:      copy_addr %0 to [initialization] [[TEMP]]
// CHECK:      [[SELF:%.*]] = load [[TEMP]] : $*DoomedClass
// CHECK:      [[T0:%.*]] = class_method [[SELF]] : $DoomedClass, #DoomedClass.check!1 : (DoomedClass) -> () throws -> () , $@convention(method) (@guaranteed DoomedClass) -> @error ErrorProtocol
// CHECK-NEXT: try_apply [[T0]]([[SELF]])
// CHECK:    bb1([[T0:%.*]] : $()):
// CHECK:      [[T0:%.*]] = tuple ()
// CHECK:      strong_release [[SELF]] : $DoomedClass
// CHECK:      dealloc_stack [[TEMP]]
// CHECK:      return [[T0]] : $()
// CHECK:    bb2([[T0:%.*]] : $ErrorProtocol):
// CHECK:      builtin "willThrow"([[T0]] : $ErrorProtocol)
// CHECK:      strong_release [[SELF]] : $DoomedClass
// CHECK:      dealloc_stack [[TEMP]]
// CHECK:      throw [[T0]] : $ErrorProtocol
class DoomedClass : Doomed {
  func check() throws {}
}

// CHECK-LABEL: sil hidden [transparent] [thunk] @_TTWV6errors11HappyStructS_6DoomedS_FS1_5check{{.*}} : $@convention(witness_method) (@in_guaranteed HappyStruct) -> @error ErrorProtocol
// CHECK:      [[TEMP:%.*]] = alloc_stack $HappyStruct
// CHECK:      copy_addr %0 to [initialization] [[TEMP]]
// CHECK:      [[SELF:%.*]] = load [[TEMP]] : $*HappyStruct
// CHECK:      [[T0:%.*]] = function_ref @_TFV6errors11HappyStruct5check{{.*}} : $@convention(method) (HappyStruct) -> ()
// CHECK:      [[T1:%.*]] = apply [[T0]]([[SELF]])
// CHECK:      [[T1:%.*]] = tuple ()
// CHECK:      dealloc_stack [[TEMP]]
// CHECK:      return [[T1]] : $()
struct HappyStruct : Doomed {
  func check() {}
}

// CHECK-LABEL: sil hidden [transparent] [thunk] @_TTWC6errors10HappyClassS_6DoomedS_FS1_5check{{.*}} : $@convention(witness_method) (@in_guaranteed HappyClass) -> @error ErrorProtocol
// CHECK:      [[TEMP:%.*]] = alloc_stack $HappyClass
// CHECK:      copy_addr %0 to [initialization] [[TEMP]]
// CHECK:      [[SELF:%.*]] = load [[TEMP]] : $*HappyClass
// CHECK:      [[T0:%.*]] = class_method [[SELF]] : $HappyClass, #HappyClass.check!1 : (HappyClass) -> () -> () , $@convention(method) (@guaranteed HappyClass) -> ()
// CHECK:      [[T1:%.*]] = apply [[T0]]([[SELF]])
// CHECK:      [[T1:%.*]] = tuple ()
// CHECK:      strong_release [[SELF]] : $HappyClass
// CHECK:      dealloc_stack [[TEMP]]
// CHECK:      return [[T1]] : $()
class HappyClass : Doomed {
  func check() {}
}

func create<T>(fn: () throws -> T) throws -> T {
  return try fn()
}
func testThunk(fn: () throws -> Int) throws -> Int {
  return try create(fn)
}
// CHECK-LABEL: sil shared [transparent] [reabstraction_thunk] @_TTRXFo__dSizoPs13ErrorProtocol__XFo__iSizoPS___ : $@convention(thin) (@owned @callee_owned () -> (Int, @error ErrorProtocol)) -> (@out Int, @error ErrorProtocol)
// CHECK: bb0(%0 : $*Int, %1 : $@callee_owned () -> (Int, @error ErrorProtocol)):
// CHECK:   try_apply %1()
// CHECK: bb1([[T0:%.*]] : $Int):
// CHECK:   store [[T0]] to %0 : $*Int
// CHECK:   [[T0:%.*]] = tuple ()
// CHECK:   return [[T0]]
// CHECK: bb2([[T0:%.*]] : $ErrorProtocol):
// CHECK:   builtin "willThrow"([[T0]] : $ErrorProtocol)
// CHECK:   throw [[T0]] : $ErrorProtocol

func createInt(fn: () -> Int) throws {}
func testForceTry(fn: () -> Int) {
  try! createInt(fn)
}
// CHECK-LABEL: sil hidden @_TF6errors12testForceTryFFT_SiT_ : $@convention(thin) (@owned @callee_owned () -> Int) -> ()
// CHECK: [[T0:%.*]] = function_ref @_TF6errors9createIntFzFT_SiT_ : $@convention(thin) (@owned @callee_owned () -> Int) -> @error ErrorProtocol
// CHECK: try_apply [[T0]](%0)
// CHECK: strong_release
// CHECK: return
// CHECK: builtin "unexpectedError"
// CHECK: unreachable

func testForceTryMultiple() {
  _ = try! (make_a_cat(), make_a_cat())
}

// CHECK-LABEL: sil hidden @_TF6errors20testForceTryMultipleFT_T_
// CHECK-NEXT: bb0:
// CHECK: [[FN_1:%.+]] = function_ref @_TF6errors10make_a_catFzT_CS_3Cat
<<<<<<< HEAD
// CHECK-NEXT: try_apply [[FN_1]]() : $@convention(thin) () -> (@owned Cat, @error ErrorProtocol), normal [[SUCCESS_1:[^ ]+]], error [[CLEANUPS_1:[^ ]+]]
// CHECK: [[SUCCESS_1]]([[VALUE_1:%.+]] : $Cat)
// CHECK: [[FN_2:%.+]] = function_ref @_TF6errors10make_a_catFzT_CS_3Cat
// CHECK-NEXT: try_apply [[FN_2]]() : $@convention(thin) () -> (@owned Cat, @error ErrorProtocol), normal [[SUCCESS_2:[^ ]+]], error [[CLEANUPS_2:[^ ]+]]
=======
// CHECK-NEXT: try_apply [[FN_1]]() : $@convention(thin) () -> (@owned Cat, @error ErrorType), normal [[SUCCESS_1:[^ ]+]], error [[CLEANUPS_1:[^ ]+]],
// CHECK: [[SUCCESS_1]]([[VALUE_1:%.+]] : $Cat)
// CHECK: [[FN_2:%.+]] = function_ref @_TF6errors10make_a_catFzT_CS_3Cat
// CHECK-NEXT: try_apply [[FN_2]]() : $@convention(thin) () -> (@owned Cat, @error ErrorType), normal [[SUCCESS_2:[^ ]+]], error [[CLEANUPS_2:[^ ]+]],
>>>>>>> f7b90b86
// CHECK: [[SUCCESS_2]]([[VALUE_2:%.+]] : $Cat)
// CHECK-NEXT: strong_release [[VALUE_2]] : $Cat
// CHECK-NEXT: strong_release [[VALUE_1]] : $Cat
// CHECK-NEXT: [[VOID:%.+]] = tuple ()
// CHECK-NEXT: return [[VOID]] : $()
// CHECK: [[FAILURE:.+]]([[ERROR:%.+]] : $ErrorProtocol):
// CHECK-NEXT: = builtin "unexpectedError"([[ERROR]] : $ErrorProtocol)
// CHECK-NEXT: unreachable
// CHECK: [[CLEANUPS_1]]([[ERROR:%.+]] : $ErrorProtocol):
// CHECK-NEXT: br [[FAILURE]]([[ERROR]] : $ErrorProtocol)
// CHECK: [[CLEANUPS_2]]([[ERROR:%.+]] : $ErrorProtocol):
// CHECK-NEXT: strong_release [[VALUE_1]] : $Cat
// CHECK-NEXT: br [[FAILURE]]([[ERROR]] : $ErrorProtocol)
// CHECK: {{^}$}}

// Make sure we balance scopes correctly inside a switch.
// <rdar://problem/20923654>
enum CatFood {
  case Canned
  case Dry
}

// Something we can switch on that throws.
func preferredFood() throws -> CatFood {
  return CatFood.Canned
}

func feedCat() throws -> Int {
  switch try preferredFood() {
  case .Canned:
    return 0
  case .Dry:
    return 1
  }
}
// CHECK-LABEL: sil hidden @_TF6errors7feedCatFzT_Si : $@convention(thin) () -> (Int, @error ErrorProtocol)
// CHECK:   %0 = function_ref @_TF6errors13preferredFoodFzT_OS_7CatFood : $@convention(thin) () -> (CatFood, @error ErrorProtocol)
// CHECK:   try_apply %0() : $@convention(thin) () -> (CatFood, @error ErrorProtocol), normal bb1, error bb5
// CHECK: bb1([[VAL:%.*]] : $CatFood):
// CHECK:   switch_enum [[VAL]] : $CatFood, case #CatFood.Canned!enumelt: bb2, case #CatFood.Dry!enumelt: bb3
// CHECK: bb5([[ERROR:%.*]] : $ErrorProtocol)
// CHECK:   throw [[ERROR]] : $ErrorProtocol

// Throwing statements inside cases.
func getHungryCat(food: CatFood) throws -> Cat {
  switch food {
  case .Canned:
    return try make_a_cat()
  case .Dry:
    return try dont_make_a_cat()
  }
}
// errors.getHungryCat  throws (errors.CatFood) -> errors.Cat
// CHECK-LABEL: sil hidden @_TF6errors12getHungryCatFzOS_7CatFoodCS_3Cat : $@convention(thin) (CatFood) -> (@owned Cat, @error ErrorProtocol)
// CHECK: bb0(%0 : $CatFood):
// CHECK:   switch_enum %0 : $CatFood, case #CatFood.Canned!enumelt: bb1, case #CatFood.Dry!enumelt: bb3
// CHECK: bb1:
// CHECK:   [[FN:%.*]] = function_ref @_TF6errors10make_a_catFzT_CS_3Cat : $@convention(thin) () -> (@owned Cat, @error ErrorProtocol)
// CHECK:   try_apply [[FN]]() : $@convention(thin) () -> (@owned Cat, @error ErrorProtocol), normal bb2, error bb6
// CHECK: bb3:
// CHECK:   [[FN:%.*]] = function_ref @_TF6errors15dont_make_a_catFzT_CS_3Cat : $@convention(thin) () -> (@owned Cat, @error ErrorProtocol)
// CHECK:   try_apply [[FN]]() : $@convention(thin) () -> (@owned Cat, @error ErrorProtocol), normal bb4, error bb7
// CHECK: bb6([[ERROR:%.*]] : $ErrorProtocol):
// CHECK:   br bb8([[ERROR:%.*]] : $ErrorProtocol)
// CHECK: bb7([[ERROR:%.*]] : $ErrorProtocol):
// CHECK:   br bb8([[ERROR]] : $ErrorProtocol)
// CHECK: bb8([[ERROR:%.*]] : $ErrorProtocol):
// CHECK:   throw [[ERROR]] : $ErrorProtocol

func take_many_cats(cats: Cat...) throws {}
func test_variadic(cat: Cat) throws {
  try take_many_cats(make_a_cat(), cat, make_a_cat(), make_a_cat())
}
// CHECK-LABEL: sil hidden @_TF6errors13test_variadicFzCS_3CatT_
// CHECK:       [[TAKE_FN:%.*]] = function_ref @_TF6errors14take_many_catsFztGSaCS_3Cat__T_ : $@convention(thin) (@owned Array<Cat>) -> @error ErrorProtocol
// CHECK:       [[N:%.*]] = integer_literal $Builtin.Word, 4
// CHECK:       [[T0:%.*]] = function_ref @_TFs27_allocateUninitializedArray
// CHECK:       [[T1:%.*]] = apply [[T0]]<Cat>([[N]])
// CHECK:       [[ARRAY:%.*]] = tuple_extract [[T1]] :  $(Array<Cat>, Builtin.RawPointer), 0
// CHECK:       [[T2:%.*]] = tuple_extract [[T1]] :  $(Array<Cat>, Builtin.RawPointer), 1
// CHECK:       [[ELT0:%.*]] = pointer_to_address [[T2]] : $Builtin.RawPointer to $*Cat
//   Element 0.
// CHECK:       [[T0:%.*]] = function_ref @_TF6errors10make_a_catFzT_CS_3Cat : $@convention(thin) () -> (@owned Cat, @error ErrorProtocol)
// CHECK:       try_apply [[T0]]() : $@convention(thin) () -> (@owned Cat, @error ErrorProtocol), normal [[NORM_0:bb[0-9]+]], error [[ERR_0:bb[0-9]+]]
// CHECK:     [[NORM_0]]([[CAT0:%.*]] : $Cat):
// CHECK-NEXT:  store [[CAT0]] to [[ELT0]]
//   Element 1.
// CHECK-NEXT:  [[T0:%.*]] = integer_literal $Builtin.Word, 1
// CHECK-NEXT:  [[ELT1:%.*]] = index_addr [[ELT0]] : $*Cat, [[T0]]
// CHECK-NEXT:  strong_retain %0
// CHECK-NEXT:  store %0 to [[ELT1]]
//   Element 2.
// CHECK-NEXT:  [[T0:%.*]] = integer_literal $Builtin.Word, 2
// CHECK-NEXT:  [[ELT2:%.*]] = index_addr [[ELT0]] : $*Cat, [[T0]]
// CHECK-NEXT:  // function_ref
// CHECK-NEXT:  [[T0:%.*]] = function_ref @_TF6errors10make_a_catFzT_CS_3Cat : $@convention(thin) () -> (@owned Cat, @error ErrorProtocol)
// CHECK-NEXT:  try_apply [[T0]]() : $@convention(thin) () -> (@owned Cat, @error ErrorProtocol), normal [[NORM_2:bb[0-9]+]], error [[ERR_2:bb[0-9]+]]
// CHECK:     [[NORM_2]]([[CAT2:%.*]] : $Cat):
// CHECK-NEXT:  store [[CAT2]] to [[ELT2]]
//   Element 3.
// CHECK-NEXT:  [[T0:%.*]] = integer_literal $Builtin.Word, 3
// CHECK-NEXT:  [[ELT3:%.*]] = index_addr [[ELT0]] : $*Cat, [[T0]]
// CHECK-NEXT:  // function_ref
// CHECK-NEXT:  [[T0:%.*]] = function_ref @_TF6errors10make_a_catFzT_CS_3Cat : $@convention(thin) () -> (@owned Cat, @error ErrorProtocol)
// CHECK-NEXT:  try_apply [[T0]]() : $@convention(thin) () -> (@owned Cat, @error ErrorProtocol), normal [[NORM_3:bb[0-9]+]], error [[ERR_3:bb[0-9]+]]
// CHECK:     [[NORM_3]]([[CAT3:%.*]] : $Cat):
// CHECK-NEXT:  store [[CAT3]] to [[ELT3]]
//   Complete the call and return.
// CHECK-NEXT:  try_apply [[TAKE_FN]]([[ARRAY]]) : $@convention(thin) (@owned Array<Cat>) -> @error ErrorProtocol, normal [[NORM_CALL:bb[0-9]+]], error [[ERR_CALL:bb[0-9]+]]
// CHECK:     [[NORM_CALL]]([[T0:%.*]] : $()):
// CHECK-NEXT:  strong_release %0 : $Cat
// CHECK-NEXT:  [[T0:%.*]] = tuple ()
// CHECK-NEXT:  return
//   Failure from element 0.
// CHECK:     [[ERR_0]]([[ERROR:%.*]] : $ErrorProtocol):
// CHECK-NEXT:  // function_ref
// CHECK-NEXT:  [[T0:%.*]] = function_ref @_TFs29_deallocateUninitializedArray
// CHECK-NEXT:  apply [[T0]]<Cat>([[ARRAY]])
// CHECK-NEXT:  br [[RETHROW:.*]]([[ERROR]] : $ErrorProtocol)
//   Failure from element 2.
// CHECK:     [[ERR_2]]([[ERROR:%.*]] : $ErrorProtocol):
// CHECK-NEXT:  destroy_addr [[ELT1]]
// CHECK-NEXT:  destroy_addr [[ELT0]]
// CHECK-NEXT:  // function_ref
// CHECK-NEXT:  [[T0:%.*]] = function_ref @_TFs29_deallocateUninitializedArray
// CHECK-NEXT:  apply [[T0]]<Cat>([[ARRAY]])
// CHECK-NEXT:  br [[RETHROW]]([[ERROR]] : $ErrorProtocol)
//   Failure from element 3.
// CHECK:     [[ERR_3]]([[ERROR:%.*]] : $ErrorProtocol):
// CHECK-NEXT:  destroy_addr [[ELT2]]
// CHECK-NEXT:  destroy_addr [[ELT1]]
// CHECK-NEXT:  destroy_addr [[ELT0]]
// CHECK-NEXT:  // function_ref
// CHECK-NEXT:  [[T0:%.*]] = function_ref @_TFs29_deallocateUninitializedArray
// CHECK-NEXT:  apply [[T0]]<Cat>([[ARRAY]])
// CHECK-NEXT:  br [[RETHROW]]([[ERROR]] : $ErrorProtocol)
//   Failure from call.
// CHECK:     [[ERR_CALL]]([[ERROR:%.*]] : $ErrorProtocol):
// CHECK-NEXT:  br [[RETHROW]]([[ERROR]] : $ErrorProtocol)
//   Rethrow.
// CHECK:     [[RETHROW]]([[ERROR:%.*]] : $ErrorProtocol):
// CHECK-NEXT:  strong_release %0 : $Cat
// CHECK-NEXT:  throw [[ERROR]]

// rdar://20861374
// Clear out the self box before delegating.
class BaseThrowingInit : HasThrowingInit {
  var subField: Int
  init(value: Int, subField: Int) throws {
    self.subField = subField
    try super.init(value: value)
  }
}
// CHECK: sil hidden @_TFC6errors16BaseThrowingInitc{{.*}} : $@convention(method) (Int, Int, @owned BaseThrowingInit) -> (@owned BaseThrowingInit, @error ErrorProtocol)
// CHECK:      [[BOX:%.*]] = alloc_box $BaseThrowingInit
// CHECK:      [[PB:%.*]] = project_box [[BOX]]
// CHECK:      [[MARKED_BOX:%.*]] = mark_uninitialized [derivedself] [[PB]]
//   Initialize subField.
// CHECK:      [[T0:%.*]] = load [[MARKED_BOX]]
// CHECK-NEXT: [[T1:%.*]] = ref_element_addr [[T0]] : $BaseThrowingInit, #BaseThrowingInit.subField
// CHECK-NEXT: assign %1 to [[T1]]
//   Super delegation.
// CHECK-NEXT: [[T0:%.*]] = load [[MARKED_BOX]]
// CHECK-NEXT: [[T2:%.*]] = upcast [[T0]] : $BaseThrowingInit to $HasThrowingInit
// CHECK: [[T3:%[0-9]+]] = function_ref @_TFC6errors15HasThrowingInitcfzT5valueSi_S0_ : $@convention(method) (Int, @owned HasThrowingInit) -> (@owned HasThrowingInit, @error ErrorProtocol)
// CHECK-NEXT: apply [[T3]](%0, [[T2]])

// Cleanups for writebacks.

protocol Supportable {
  mutating func support() throws
}
protocol Buildable {
  associatedtype Structure : Supportable
  var firstStructure: Structure { get set }
  subscript(name: String) -> Structure { get set }
}
func supportFirstStructure<B: Buildable>(b: inout B) throws {
  try b.firstStructure.support()
}
// CHECK-LABEL: sil hidden @_TF6errors21supportFirstStructure{{.*}} : $@convention(thin) <B where B : Buildable, B.Structure : Supportable> (@inout B) -> @error ErrorProtocol {
// CHECK: [[SUPPORT:%.*]] = witness_method $B.Structure, #Supportable.support!1 :
// CHECK: [[MATBUFFER:%.*]] = alloc_stack $Builtin.UnsafeValueBuffer
// CHECK: [[BUFFER:%.*]] = alloc_stack $B.Structure
// CHECK: [[BUFFER_CAST:%.*]] = address_to_pointer [[BUFFER]] : $*B.Structure to $Builtin.RawPointer
// CHECK: [[MAT:%.*]] = witness_method $B, #Buildable.firstStructure!materializeForSet.1 :
// CHECK: [[T1:%.*]] = apply [[MAT]]<B, B.Structure>([[BUFFER_CAST]], [[MATBUFFER]], [[BASE:%[0-9]*]])
// CHECK: [[T2:%.*]] = tuple_extract [[T1]] : {{.*}}, 0
// CHECK: [[CALLBACK:%.*]] = tuple_extract [[T1]] : {{.*}}, 1
// CHECK: [[T3:%.*]] = pointer_to_address [[T2]] : $Builtin.RawPointer to $*B.Structure
// CHECK: [[T4:%.*]] = mark_dependence [[T3]] : $*B.Structure on [[BASE]] : $*B
// CHECK: try_apply [[SUPPORT]]<B.Structure>([[T4]]) : {{.*}}, normal [[BB_NORMAL:bb[0-9]+]], error [[BB_ERROR:bb[0-9]+]]

// CHECK: [[BB_NORMAL]]
// CHECK: switch_enum [[CALLBACK]]
// CHECK: apply
// CHECK: dealloc_stack [[BUFFER]]
// CHECK: dealloc_stack [[MATBUFFER]]
// CHECK: return

// CHECK: [[BB_ERROR]]([[ERROR:%.*]] : $ErrorProtocol):
// CHECK: switch_enum [[CALLBACK]]
// CHECK: apply
// CHECK: dealloc_stack [[BUFFER]]
// CHECK: dealloc_stack [[MATBUFFER]]
// CHECK: throw [[ERROR]]

func supportStructure<B: Buildable>(b: inout B, name: String) throws {
  try b[name].support()
}
// CHECK-LABEL: sil hidden @_TF6errors16supportStructure
// CHECK: [[SUPPORT:%.*]] = witness_method $B.Structure, #Supportable.support!1 :
// CHECK: retain_value [[INDEX:%1]] : $String
// CHECK: [[MATBUFFER:%.*]] = alloc_stack $Builtin.UnsafeValueBuffer
// CHECK: [[BUFFER:%.*]] = alloc_stack $B.Structure
// CHECK: [[BUFFER_CAST:%.*]] = address_to_pointer [[BUFFER]] : $*B.Structure to $Builtin.RawPointer
// CHECK: [[MAT:%.*]] = witness_method $B, #Buildable.subscript!materializeForSet.1 :
// CHECK: [[T1:%.*]] = apply [[MAT]]<B, B.Structure>([[BUFFER_CAST]], [[MATBUFFER]], [[INDEX]], [[BASE:%[0-9]*]])
// CHECK: [[T2:%.*]] = tuple_extract [[T1]] : {{.*}}, 0
// CHECK: [[CALLBACK:%.*]] = tuple_extract [[T1]] : {{.*}}, 1
// CHECK: [[T3:%.*]] = pointer_to_address [[T2]] : $Builtin.RawPointer to $*B.Structure
// CHECK: [[T4:%.*]] = mark_dependence [[T3]] : $*B.Structure on [[BASE]] : $*B
// CHECK: try_apply [[SUPPORT]]<B.Structure>([[T4]]) : {{.*}}, normal [[BB_NORMAL:bb[0-9]+]], error [[BB_ERROR:bb[0-9]+]]

// CHECK: [[BB_NORMAL]]
// CHECK: switch_enum [[CALLBACK]]
// CHECK: apply
// CHECK: dealloc_stack [[BUFFER]]
// CHECK: dealloc_stack [[MATBUFFER]]
// CHECK: release_value [[INDEX]] : $String
// CHECK: return

// CHECK: [[BB_ERROR]]([[ERROR:%.*]] : $ErrorProtocol):
// CHECK: switch_enum [[CALLBACK]]
// CHECK: apply
// CHECK: dealloc_stack [[BUFFER]]
// CHECK: dealloc_stack [[MATBUFFER]]
// CHECK: release_value [[INDEX]] : $String
// CHECK: throw [[ERROR]]

struct Pylon {
  var name: String
  mutating func support() throws {}
}
struct Bridge {
  var mainPylon : Pylon
  subscript(name: String) -> Pylon {
    get {
      return mainPylon
    }
    set {}
  }
}
func supportStructure(b: inout Bridge, name: String) throws {
  try b[name].support()
}
// CHECK:    sil hidden @_TF6errors16supportStructureFzTRVS_6Bridge4nameSS_T_ :
// CHECK:      [[SUPPORT:%.*]] = function_ref @_TFV6errors5Pylon7support
// CHECK:      retain_value [[INDEX:%1]] : $String
// CHECK-NEXT: retain_value [[INDEX]] : $String
// CHECK-NEXT: [[TEMP:%.*]] = alloc_stack $Pylon
// CHECK-NEXT: [[BASE:%.*]] = load [[B:%[0-9]*]] : $*Bridge
// CHECK-NEXT: retain_value [[BASE]]
// CHECK-NEXT: function_ref
// CHECK-NEXT: [[GETTER:%.*]] = function_ref @_TFV6errors6Bridgeg9subscriptFSSVS_5Pylon :
// CHECK-NEXT: [[T0:%.*]] = apply [[GETTER]]([[INDEX]], [[BASE]])
// CHECK-NEXT: release_value [[BASE]]
// CHECK-NEXT: store [[T0]] to [[TEMP]]
// CHECK-NEXT: try_apply [[SUPPORT]]([[TEMP]]) : {{.*}}, normal [[BB_NORMAL:bb[0-9]+]], error [[BB_ERROR:bb[0-9]+]]

// CHECK:    [[BB_NORMAL]]
// CHECK-NEXT: [[T0:%.*]] = load [[TEMP]]
// CHECK-NEXT: function_ref
// CHECK-NEXT: [[SETTER:%.*]] = function_ref @_TFV6errors6Bridges9subscriptFSSVS_5Pylon :
// CHECK-NEXT: apply [[SETTER]]([[T0]], [[INDEX]], [[B]])
// CHECK-NEXT: dealloc_stack [[TEMP]]
// CHECK-NEXT: release_value [[INDEX]] : $String
// CHECK-NEXT: copy_addr
// CHECK-NEXT: strong_release
// CHECK-NEXT: tuple ()
// CHECK-NEXT: return

//   We end up with ugly redundancy here because we don't want to
//   consume things during cleanup emission.  It's questionable.
// CHECK:    [[BB_ERROR]]([[ERROR:%.*]] : $ErrorProtocol):
// CHECK-NEXT: [[T0:%.*]] = load [[TEMP]]
// CHECK-NEXT: retain_value [[T0]]
// CHECK-NEXT: retain_value [[INDEX]] : $String
// CHECK-NEXT: function_ref
// CHECK-NEXT: [[SETTER:%.*]] = function_ref @_TFV6errors6Bridges9subscriptFSSVS_5Pylon :
// CHECK-NEXT: apply [[SETTER]]([[T0]], [[INDEX]], [[B]])
// CHECK-NEXT: destroy_addr [[TEMP]]
// CHECK-NEXT: dealloc_stack [[TEMP]]
// CHECK-NEXT: release_value [[INDEX]] : $String
// CHECK-NEXT: release_value [[INDEX]] : $String
// CHECK-NEXT: copy_addr
// CHECK-NEXT: strong_release
// CHECK-NEXT: throw [[ERROR]]

struct OwnedBridge {
  var owner : Builtin.UnknownObject
  subscript(name: String) -> Pylon {
    addressWithOwner { return (nil, owner) }
    mutableAddressWithOwner { return (nil, owner) }
  }
}
func supportStructure(b: inout OwnedBridge, name: String) throws {
  try b[name].support()
}
// CHECK: sil hidden @_TF6errors16supportStructureFzTRVS_11OwnedBridge4nameSS_T_ :
// CHECK:      [[SUPPORT:%.*]] = function_ref @_TFV6errors5Pylon7support
// CHECK:      retain_value [[INDEX:%1]] : $String
// CHECK-NEXT: function_ref
// CHECK-NEXT: [[ADDRESSOR:%.*]] = function_ref @_TFV6errors11OwnedBridgeaO9subscriptFSSVS_5Pylon :
// CHECK-NEXT: [[T0:%.*]] = apply [[ADDRESSOR]]([[INDEX]], [[BASE:%[0-9]*]])
// CHECK-NEXT: [[T1:%.*]] = tuple_extract [[T0]] : {{.*}}, 0
// CHECK-NEXT: [[OWNER:%.*]] = tuple_extract [[T0]] : {{.*}}, 1
// CHECK-NEXT: [[T3:%.*]] = struct_extract [[T1]]
// CHECK-NEXT: [[T4:%.*]] = pointer_to_address [[T3]]
// CHECK-NEXT: [[T5:%.*]] = mark_dependence [[T4]] : $*Pylon on [[OWNER]]
// CHECK-NEXT: try_apply [[SUPPORT]]([[T5]]) : {{.*}}, normal [[BB_NORMAL:bb[0-9]+]], error [[BB_ERROR:bb[0-9]+]]
// CHECK:    [[BB_NORMAL]]
// CHECK-NEXT: strong_release [[OWNER]] : $Builtin.UnknownObject
// CHECK-NEXT: release_value [[INDEX]] : $String
// CHECK-NEXT: copy_addr
// CHECK-NEXT: strong_release
// CHECK-NEXT: tuple ()
// CHECK-NEXT: return
// CHECK:    [[BB_ERROR]]([[ERROR:%.*]] : $ErrorProtocol):
// CHECK-NEXT: strong_release [[OWNER]] : $Builtin.UnknownObject
// CHECK-NEXT: release_value [[INDEX]] : $String
// CHECK-NEXT: copy_addr
// CHECK-NEXT: strong_release
// CHECK-NEXT: throw [[ERROR]]

struct PinnedBridge {
  var owner : Builtin.NativeObject
  subscript(name: String) -> Pylon {
    addressWithPinnedNativeOwner { return (nil, owner) }
    mutableAddressWithPinnedNativeOwner { return (nil, owner) }
  }
}
func supportStructure(b: inout PinnedBridge, name: String) throws {
  try b[name].support()
}
// CHECK: sil hidden @_TF6errors16supportStructureFzTRVS_12PinnedBridge4nameSS_T_ :
// CHECK:      [[SUPPORT:%.*]] = function_ref @_TFV6errors5Pylon7support
// CHECK:      retain_value [[INDEX:%1]] : $String
// CHECK-NEXT: function_ref
// CHECK-NEXT: [[ADDRESSOR:%.*]] = function_ref @_TFV6errors12PinnedBridgeap9subscriptFSSVS_5Pylon :
// CHECK-NEXT: [[T0:%.*]] = apply [[ADDRESSOR]]([[INDEX]], [[BASE:%[0-9]*]])
// CHECK-NEXT: [[T1:%.*]] = tuple_extract [[T0]] : {{.*}}, 0
// CHECK-NEXT: [[OWNER:%.*]] = tuple_extract [[T0]] : {{.*}}, 1
// CHECK-NEXT: [[T3:%.*]] = struct_extract [[T1]]
// CHECK-NEXT: [[T4:%.*]] = pointer_to_address [[T3]]
// CHECK-NEXT: [[T5:%.*]] = mark_dependence [[T4]] : $*Pylon on [[OWNER]]
// CHECK-NEXT: try_apply [[SUPPORT]]([[T5]]) : {{.*}}, normal [[BB_NORMAL:bb[0-9]+]], error [[BB_ERROR:bb[0-9]+]]
// CHECK:    [[BB_NORMAL]]
// CHECK-NEXT: strong_unpin [[OWNER]] : $Optional<Builtin.NativeObject>
// CHECK-NEXT: release_value [[INDEX]] : $String
// CHECK-NEXT: copy_addr
// CHECK-NEXT: strong_release
// CHECK-NEXT: tuple ()
// CHECK-NEXT: return
// CHECK:    [[BB_ERROR]]([[ERROR:%.*]] : $ErrorProtocol):
// CHECK-NEXT: retain_value [[OWNER]]
// CHECK-NEXT: strong_unpin [[OWNER]] : $Optional<Builtin.NativeObject>
// CHECK-NEXT: release_value [[OWNER]]
// CHECK-NEXT: release_value [[INDEX]] : $String
// CHECK-NEXT: copy_addr
// CHECK-NEXT: strong_release
// CHECK-NEXT: throw [[ERROR]]

// ! peepholes its argument with getSemanticsProvidingExpr().
// Test that that doesn't look through try!.
// rdar://21515402
func testForcePeephole(f: () throws -> Int?) -> Int {
  let x = (try! f())!
  return x
}

// CHECK-LABEL: sil hidden @_TF6errors15testOptionalTryFT_T_
// CHECK-NEXT: bb0:
// CHECK: [[FN:%.+]] = function_ref @_TF6errors10make_a_catFzT_CS_3Cat
<<<<<<< HEAD
// CHECK-NEXT: try_apply [[FN]]() : $@convention(thin) () -> (@owned Cat, @error ErrorProtocol), normal [[SUCCESS:[^ ]+]], error [[CLEANUPS:[^ ]+]]
=======
// CHECK-NEXT: try_apply [[FN]]() : $@convention(thin) () -> (@owned Cat, @error ErrorType), normal [[SUCCESS:[^ ]+]], error [[CLEANUPS:[^ ]+]],
>>>>>>> f7b90b86
// CHECK: [[SUCCESS]]([[VALUE:%.+]] : $Cat)
// CHECK-NEXT: [[WRAPPED:%.+]] = enum $Optional<Cat>, #Optional.some!enumelt.1, [[VALUE]]
// CHECK-NEXT: br [[DONE:[^ ]+]]([[WRAPPED]] : $Optional<Cat>)
// CHECK: [[DONE]]([[RESULT:%.+]] : $Optional<Cat>):
// CHECK-NEXT: release_value [[RESULT]] : $Optional<Cat>
// CHECK-NEXT: [[VOID:%.+]] = tuple ()
// CHECK-NEXT: return [[VOID]] : $()
// CHECK: [[FAILURE:.+]]({{%.+}} : $ErrorProtocol):
// CHECK-NEXT: [[NONE:%.+]] = enum $Optional<Cat>, #Optional.none!enumelt
// CHECK-NEXT: br [[DONE]]([[NONE]] : $Optional<Cat>)
// CHECK: [[CLEANUPS]]([[ERROR:%.+]] : $ErrorProtocol):
// CHECK-NEXT: br [[FAILURE]]([[ERROR]] : $ErrorProtocol)
// CHECK: {{^}$}}
func testOptionalTry() {
  _ = try? make_a_cat()
}

// CHECK-LABEL: sil hidden @_TF6errors18testOptionalTryVarFT_T_
// CHECK-NEXT: bb0:
// CHECK-NEXT: [[BOX:%.+]] = alloc_box $Optional<Cat>
// CHECK-NEXT: [[PB:%.*]] = project_box [[BOX]]
// CHECK-NEXT: [[BOX_DATA:%.+]] = init_enum_data_addr [[PB]] : $*Optional<Cat>, #Optional.some!enumelt.1
// CHECK: [[FN:%.+]] = function_ref @_TF6errors10make_a_catFzT_CS_3Cat
<<<<<<< HEAD
// CHECK-NEXT: try_apply [[FN]]() : $@convention(thin) () -> (@owned Cat, @error ErrorProtocol), normal [[SUCCESS:[^ ]+]], error [[CLEANUPS:[^ ]+]]
// CHECK: [[SUCCESS]]([[VALUE:%.+]] : $Cat)
// CHECK-NEXT: store [[VALUE]] to [[BOX_DATA]] : $*Cat
// CHECK-NEXT: inject_enum_addr [[PB]] : $*Optional<Cat>, #Optional.some!enumelt.1
// CHECK-NEXT: br [[DONE:[^ ]+]]
=======
// CHECK-NEXT: try_apply [[FN]]() : $@convention(thin) () -> (@owned Cat, @error ErrorType), normal [[SUCCESS:[^ ]+]], error [[CLEANUPS:[^ ]+]],
// CHECK: [[SUCCESS]]([[VALUE:%.+]] : $Cat)
// CHECK-NEXT: store [[VALUE]] to [[BOX_DATA]] : $*Cat
// CHECK-NEXT: inject_enum_addr [[PB]] : $*Optional<Cat>, #Optional.Some!enumelt.1
// CHECK-NEXT: br [[DONE:[^ ]+]],
>>>>>>> f7b90b86
// CHECK: [[DONE]]:
// CHECK-NEXT: strong_release [[BOX]] : $@box Optional<Cat>
// CHECK-NEXT: [[VOID:%.+]] = tuple ()
// CHECK-NEXT: return [[VOID]] : $()
// CHECK: [[FAILURE:.+]]({{%.+}} : $ErrorProtocol):
// CHECK-NEXT: inject_enum_addr [[PB]] : $*Optional<Cat>, #Optional.none!enumelt
// CHECK-NEXT: br [[DONE]]
// CHECK: [[CLEANUPS]]([[ERROR:%.+]] : $ErrorProtocol):
// CHECK-NEXT: br [[FAILURE]]([[ERROR]] : $ErrorProtocol)
// CHECK: {{^}$}}
func testOptionalTryVar() {
  var cat = try? make_a_cat() // expected-warning {{initialization of variable 'cat' was never used; consider replacing with assignment to '_' or removing it}}
}

// CHECK-LABEL: sil hidden @_TF6errors26testOptionalTryAddressOnly
// CHECK: bb0(%0 : $*T):
// CHECK: [[BOX:%.+]] = alloc_stack $Optional<T>
// CHECK-NEXT: [[BOX_DATA:%.+]] = init_enum_data_addr [[BOX]] : $*Optional<T>, #Optional.some!enumelt.1
// CHECK: [[FN:%.+]] = function_ref @_TF6errors11dont_return
// CHECK-NEXT: [[ARG_BOX:%.+]] = alloc_stack $T
// CHECK-NEXT: copy_addr %0 to [initialization] [[ARG_BOX]] : $*T
<<<<<<< HEAD
// CHECK-NEXT: try_apply [[FN]]<T>([[BOX_DATA]], [[ARG_BOX]]) : $@convention(thin) <τ_0_0> (@in τ_0_0) -> (@out τ_0_0, @error ErrorProtocol), normal [[SUCCESS:[^ ]+]], error [[CLEANUPS:[^ ]+]]
=======
// CHECK-NEXT: try_apply [[FN]]<T>([[BOX_DATA]], [[ARG_BOX]]) : $@convention(thin) <τ_0_0> (@in τ_0_0) -> (@out τ_0_0, @error ErrorType), normal [[SUCCESS:[^ ]+]], error [[CLEANUPS:[^ ]+]],
>>>>>>> f7b90b86
// CHECK: [[SUCCESS]]({{%.+}} : $()):
// CHECK-NEXT: inject_enum_addr [[BOX]] : $*Optional<T>, #Optional.some!enumelt.1
// CHECK-NEXT: dealloc_stack [[ARG_BOX]] : $*T
// CHECK-NEXT: br [[DONE:[^ ]+]],
// CHECK: [[DONE]]:
// CHECK-NEXT: destroy_addr [[BOX]] : $*Optional<T>
// CHECK-NEXT: dealloc_stack [[BOX]] : $*Optional<T>
// CHECK-NEXT: destroy_addr %0 : $*T
// CHECK-NEXT: [[VOID:%.+]] = tuple ()
// CHECK-NEXT: return [[VOID]] : $()
// CHECK: [[FAILURE:.+]]({{%.+}} : $ErrorProtocol):
// CHECK-NEXT: inject_enum_addr [[BOX]] : $*Optional<T>, #Optional.none!enumelt
// CHECK-NEXT: br [[DONE]]
// CHECK: [[CLEANUPS]]([[ERROR:%.+]] : $ErrorProtocol):
// CHECK-NEXT: dealloc_stack [[ARG_BOX]] : $*T
// CHECK-NEXT: br [[FAILURE]]([[ERROR]] : $ErrorProtocol)
// CHECK: {{^}$}}
func testOptionalTryAddressOnly<T>(obj: T) {
  _ = try? dont_return(obj)
}

// CHECK-LABEL: sil hidden @_TF6errors29testOptionalTryAddressOnlyVar
// CHECK: bb0(%0 : $*T):
// CHECK: [[BOX:%.+]] = alloc_box $Optional<T>
// CHECK-NEXT: [[PB:%.*]] = project_box [[BOX]]
// CHECK-NEXT: [[BOX_DATA:%.+]] = init_enum_data_addr [[PB]] : $*Optional<T>, #Optional.some!enumelt.1
// CHECK: [[FN:%.+]] = function_ref @_TF6errors11dont_return
// CHECK-NEXT: [[ARG_BOX:%.+]] = alloc_stack $T
// CHECK-NEXT: copy_addr %0 to [initialization] [[ARG_BOX]] : $*T
<<<<<<< HEAD
// CHECK-NEXT: try_apply [[FN]]<T>([[BOX_DATA]], [[ARG_BOX]]) : $@convention(thin) <τ_0_0> (@in τ_0_0) -> (@out τ_0_0, @error ErrorProtocol), normal [[SUCCESS:[^ ]+]], error [[CLEANUPS:[^ ]+]]
=======
// CHECK-NEXT: try_apply [[FN]]<T>([[BOX_DATA]], [[ARG_BOX]]) : $@convention(thin) <τ_0_0> (@in τ_0_0) -> (@out τ_0_0, @error ErrorType), normal [[SUCCESS:[^ ]+]], error [[CLEANUPS:[^ ]+]],
>>>>>>> f7b90b86
// CHECK: [[SUCCESS]]({{%.+}} : $()):
// CHECK-NEXT: inject_enum_addr [[PB]] : $*Optional<T>, #Optional.some!enumelt.1
// CHECK-NEXT: dealloc_stack [[ARG_BOX]] : $*T
// CHECK-NEXT: br [[DONE:[^ ]+]],
// CHECK: [[DONE]]:
// CHECK-NEXT: strong_release [[BOX]] : $@box Optional<T>
// CHECK-NEXT: destroy_addr %0 : $*T
// CHECK-NEXT: [[VOID:%.+]] = tuple ()
// CHECK-NEXT: return [[VOID]] : $()
// CHECK: [[FAILURE:.+]]({{%.+}} : $ErrorProtocol):
// CHECK-NEXT: inject_enum_addr [[PB]] : $*Optional<T>, #Optional.none!enumelt
// CHECK-NEXT: br [[DONE]]
// CHECK: [[CLEANUPS]]([[ERROR:%.+]] : $ErrorProtocol):
// CHECK-NEXT: dealloc_stack [[ARG_BOX]] : $*T
// CHECK-NEXT: br [[FAILURE]]([[ERROR]] : $ErrorProtocol)
// CHECK: {{^}$}}
func testOptionalTryAddressOnlyVar<T>(obj: T) {
  var copy = try? dont_return(obj) // expected-warning {{initialization of variable 'copy' was never used; consider replacing with assignment to '_' or removing it}}
}

// CHECK-LABEL: sil hidden @_TF6errors23testOptionalTryMultipleFT_T_
// CHECK: bb0:
// CHECK: [[FN_1:%.+]] = function_ref @_TF6errors10make_a_catFzT_CS_3Cat
<<<<<<< HEAD
// CHECK-NEXT: try_apply [[FN_1]]() : $@convention(thin) () -> (@owned Cat, @error ErrorProtocol), normal [[SUCCESS_1:[^ ]+]], error [[CLEANUPS_1:[^ ]+]]
// CHECK: [[SUCCESS_1]]([[VALUE_1:%.+]] : $Cat)
// CHECK: [[FN_2:%.+]] = function_ref @_TF6errors10make_a_catFzT_CS_3Cat
// CHECK-NEXT: try_apply [[FN_2]]() : $@convention(thin) () -> (@owned Cat, @error ErrorProtocol), normal [[SUCCESS_2:[^ ]+]], error [[CLEANUPS_2:[^ ]+]]
=======
// CHECK-NEXT: try_apply [[FN_1]]() : $@convention(thin) () -> (@owned Cat, @error ErrorType), normal [[SUCCESS_1:[^ ]+]], error [[CLEANUPS_1:[^ ]+]],
// CHECK: [[SUCCESS_1]]([[VALUE_1:%.+]] : $Cat)
// CHECK: [[FN_2:%.+]] = function_ref @_TF6errors10make_a_catFzT_CS_3Cat
// CHECK-NEXT: try_apply [[FN_2]]() : $@convention(thin) () -> (@owned Cat, @error ErrorType), normal [[SUCCESS_2:[^ ]+]], error [[CLEANUPS_2:[^ ]+]],
>>>>>>> f7b90b86
// CHECK: [[SUCCESS_2]]([[VALUE_2:%.+]] : $Cat)
// CHECK-NEXT: [[TUPLE:%.+]] = tuple ([[VALUE_1]] : $Cat, [[VALUE_2]] : $Cat)
// CHECK-NEXT: [[WRAPPED:%.+]] = enum $Optional<(Cat, Cat)>, #Optional.some!enumelt.1, [[TUPLE]]
// CHECK-NEXT: br [[DONE:[^ ]+]]([[WRAPPED]] : $Optional<(Cat, Cat)>)
// CHECK: [[DONE]]([[RESULT:%.+]] : $Optional<(Cat, Cat)>):
// CHECK-NEXT: release_value [[RESULT]] : $Optional<(Cat, Cat)>
// CHECK-NEXT: [[VOID:%.+]] = tuple ()
// CHECK-NEXT: return [[VOID]] : $()
// CHECK: [[FAILURE:.+]]({{%.+}} : $ErrorProtocol):
// CHECK-NEXT: [[NONE:%.+]] = enum $Optional<(Cat, Cat)>, #Optional.none!enumelt
// CHECK-NEXT: br [[DONE]]([[NONE]] : $Optional<(Cat, Cat)>)
// CHECK: [[CLEANUPS_1]]([[ERROR:%.+]] : $ErrorProtocol):
// CHECK-NEXT: br [[FAILURE]]([[ERROR]] : $ErrorProtocol)
// CHECK: [[CLEANUPS_2]]([[ERROR:%.+]] : $ErrorProtocol):
// CHECK-NEXT: strong_release [[VALUE_1]] : $Cat
// CHECK-NEXT: br [[FAILURE]]([[ERROR]] : $ErrorProtocol)
// CHECK: {{^}$}}
func testOptionalTryMultiple() {
  _ = try? (make_a_cat(), make_a_cat())
}

// CHECK-LABEL: sil hidden @_TF6errors25testOptionalTryNeverFailsFT_T_
// CHECK: bb0:
// CHECK-NEXT:   [[VALUE:%.+]] = tuple ()
// CHECK-NEXT:   = enum $Optional<()>, #Optional.some!enumelt.1, [[VALUE]]
// CHECK-NEXT:   [[VOID:%.+]] = tuple ()
// CHECK-NEXT:   return [[VOID]] : $()
// CHECK: {{^}$}}
func testOptionalTryNeverFails() {
  _ = try? () // expected-warning {{no calls to throwing functions occur within 'try' expression}}
}

// CHECK-LABEL: sil hidden @_TF6errors28testOptionalTryNeverFailsVarFT_T_
// CHECK: bb0:
// CHECK-NEXT:   [[BOX:%.+]] = alloc_box $Optional<()>
// CHECK-NEXT:   [[PB:%.*]] = project_box [[BOX]]
// CHECK-NEXT:   = init_enum_data_addr [[PB]] : $*Optional<()>, #Optional.some!enumelt.1
// CHECK-NEXT:   inject_enum_addr [[PB]] : $*Optional<()>, #Optional.some!enumelt.1
// CHECK-NEXT:   strong_release [[BOX]] : $@box Optional<()>
// CHECK-NEXT:   [[VOID:%.+]] = tuple ()
// CHECK-NEXT:   return [[VOID]] : $()
// CHECK-NEXT: {{^}$}}
func testOptionalTryNeverFailsVar() {
  var unit: ()? = try? () // expected-warning {{no calls to throwing functions occur within 'try' expression}} expected-warning {{initialization of variable 'unit' was never used; consider replacing with assignment to '_' or removing it}}
}

// CHECK-LABEL: sil hidden @_TF6errors36testOptionalTryNeverFailsAddressOnly
// CHECK: bb0(%0 : $*T):
// CHECK:   [[BOX:%.+]] = alloc_stack $Optional<T>
// CHECK-NEXT:   [[BOX_DATA:%.+]] = init_enum_data_addr [[BOX]] : $*Optional<T>, #Optional.some!enumelt.1
// CHECK-NEXT:   copy_addr %0 to [initialization] [[BOX_DATA]] : $*T
// CHECK-NEXT:   inject_enum_addr [[BOX]] : $*Optional<T>, #Optional.some!enumelt.1
// CHECK-NEXT:   destroy_addr [[BOX]] : $*Optional<T>
// CHECK-NEXT:   dealloc_stack [[BOX]] : $*Optional<T>
// CHECK-NEXT:   destroy_addr %0 : $*T
// CHECK-NEXT:   [[VOID:%.+]] = tuple ()
// CHECK-NEXT:   return [[VOID]] : $()
// CHECK-NEXT: {{^}$}}
func testOptionalTryNeverFailsAddressOnly<T>(obj: T) {
  _ = try? obj // expected-warning {{no calls to throwing functions occur within 'try' expression}}
}

// CHECK-LABEL: sil hidden @_TF6errors39testOptionalTryNeverFailsAddressOnlyVar
// CHECK: bb0(%0 : $*T):
// CHECK:   [[BOX:%.+]] = alloc_box $Optional<T>
// CHECK-NEXT:   [[PB:%.*]] = project_box [[BOX]]
// CHECK-NEXT:   [[BOX_DATA:%.+]] = init_enum_data_addr [[PB]] : $*Optional<T>, #Optional.some!enumelt.1
// CHECK-NEXT:   copy_addr %0 to [initialization] [[BOX_DATA]] : $*T
// CHECK-NEXT:   inject_enum_addr [[PB]] : $*Optional<T>, #Optional.some!enumelt.1
// CHECK-NEXT:   strong_release [[BOX]] : $@box Optional<T>
// CHECK-NEXT:   destroy_addr %0 : $*T
// CHECK-NEXT:   [[VOID:%.+]] = tuple ()
// CHECK-NEXT:   return [[VOID]] : $()
// CHECK-NEXT: {{^}$}}
func testOptionalTryNeverFailsAddressOnlyVar<T>(obj: T) {
  var copy = try? obj // expected-warning {{no calls to throwing functions occur within 'try' expression}} expected-warning {{initialization of variable 'copy' was never used; consider replacing with assignment to '_' or removing it}}
}<|MERGE_RESOLUTION|>--- conflicted
+++ resolved
@@ -304,17 +304,10 @@
 // CHECK-LABEL: sil hidden @_TF6errors20testForceTryMultipleFT_T_
 // CHECK-NEXT: bb0:
 // CHECK: [[FN_1:%.+]] = function_ref @_TF6errors10make_a_catFzT_CS_3Cat
-<<<<<<< HEAD
-// CHECK-NEXT: try_apply [[FN_1]]() : $@convention(thin) () -> (@owned Cat, @error ErrorProtocol), normal [[SUCCESS_1:[^ ]+]], error [[CLEANUPS_1:[^ ]+]]
+// CHECK-NEXT: try_apply [[FN_1]]() : $@convention(thin) () -> (@owned Cat, @error ErrorProtocol), normal [[SUCCESS_1:[^ ]+]], error [[CLEANUPS_1:[^ ]+]],
 // CHECK: [[SUCCESS_1]]([[VALUE_1:%.+]] : $Cat)
 // CHECK: [[FN_2:%.+]] = function_ref @_TF6errors10make_a_catFzT_CS_3Cat
-// CHECK-NEXT: try_apply [[FN_2]]() : $@convention(thin) () -> (@owned Cat, @error ErrorProtocol), normal [[SUCCESS_2:[^ ]+]], error [[CLEANUPS_2:[^ ]+]]
-=======
-// CHECK-NEXT: try_apply [[FN_1]]() : $@convention(thin) () -> (@owned Cat, @error ErrorType), normal [[SUCCESS_1:[^ ]+]], error [[CLEANUPS_1:[^ ]+]],
-// CHECK: [[SUCCESS_1]]([[VALUE_1:%.+]] : $Cat)
-// CHECK: [[FN_2:%.+]] = function_ref @_TF6errors10make_a_catFzT_CS_3Cat
-// CHECK-NEXT: try_apply [[FN_2]]() : $@convention(thin) () -> (@owned Cat, @error ErrorType), normal [[SUCCESS_2:[^ ]+]], error [[CLEANUPS_2:[^ ]+]],
->>>>>>> f7b90b86
+// CHECK-NEXT: try_apply [[FN_2]]() : $@convention(thin) () -> (@owned Cat, @error ErrorProtocol), normal [[SUCCESS_2:[^ ]+]], error [[CLEANUPS_2:[^ ]+]],
 // CHECK: [[SUCCESS_2]]([[VALUE_2:%.+]] : $Cat)
 // CHECK-NEXT: strong_release [[VALUE_2]] : $Cat
 // CHECK-NEXT: strong_release [[VALUE_1]] : $Cat
@@ -699,11 +692,7 @@
 // CHECK-LABEL: sil hidden @_TF6errors15testOptionalTryFT_T_
 // CHECK-NEXT: bb0:
 // CHECK: [[FN:%.+]] = function_ref @_TF6errors10make_a_catFzT_CS_3Cat
-<<<<<<< HEAD
-// CHECK-NEXT: try_apply [[FN]]() : $@convention(thin) () -> (@owned Cat, @error ErrorProtocol), normal [[SUCCESS:[^ ]+]], error [[CLEANUPS:[^ ]+]]
-=======
-// CHECK-NEXT: try_apply [[FN]]() : $@convention(thin) () -> (@owned Cat, @error ErrorType), normal [[SUCCESS:[^ ]+]], error [[CLEANUPS:[^ ]+]],
->>>>>>> f7b90b86
+// CHECK-NEXT: try_apply [[FN]]() : $@convention(thin) () -> (@owned Cat, @error ErrorProtocol), normal [[SUCCESS:[^ ]+]], error [[CLEANUPS:[^ ]+]],
 // CHECK: [[SUCCESS]]([[VALUE:%.+]] : $Cat)
 // CHECK-NEXT: [[WRAPPED:%.+]] = enum $Optional<Cat>, #Optional.some!enumelt.1, [[VALUE]]
 // CHECK-NEXT: br [[DONE:[^ ]+]]([[WRAPPED]] : $Optional<Cat>)
@@ -727,19 +716,11 @@
 // CHECK-NEXT: [[PB:%.*]] = project_box [[BOX]]
 // CHECK-NEXT: [[BOX_DATA:%.+]] = init_enum_data_addr [[PB]] : $*Optional<Cat>, #Optional.some!enumelt.1
 // CHECK: [[FN:%.+]] = function_ref @_TF6errors10make_a_catFzT_CS_3Cat
-<<<<<<< HEAD
-// CHECK-NEXT: try_apply [[FN]]() : $@convention(thin) () -> (@owned Cat, @error ErrorProtocol), normal [[SUCCESS:[^ ]+]], error [[CLEANUPS:[^ ]+]]
+// CHECK-NEXT: try_apply [[FN]]() : $@convention(thin) () -> (@owned Cat, @error ErrorProtocol), normal [[SUCCESS:[^ ]+]], error [[CLEANUPS:[^ ]+]],
 // CHECK: [[SUCCESS]]([[VALUE:%.+]] : $Cat)
 // CHECK-NEXT: store [[VALUE]] to [[BOX_DATA]] : $*Cat
 // CHECK-NEXT: inject_enum_addr [[PB]] : $*Optional<Cat>, #Optional.some!enumelt.1
-// CHECK-NEXT: br [[DONE:[^ ]+]]
-=======
-// CHECK-NEXT: try_apply [[FN]]() : $@convention(thin) () -> (@owned Cat, @error ErrorType), normal [[SUCCESS:[^ ]+]], error [[CLEANUPS:[^ ]+]],
-// CHECK: [[SUCCESS]]([[VALUE:%.+]] : $Cat)
-// CHECK-NEXT: store [[VALUE]] to [[BOX_DATA]] : $*Cat
-// CHECK-NEXT: inject_enum_addr [[PB]] : $*Optional<Cat>, #Optional.Some!enumelt.1
 // CHECK-NEXT: br [[DONE:[^ ]+]],
->>>>>>> f7b90b86
 // CHECK: [[DONE]]:
 // CHECK-NEXT: strong_release [[BOX]] : $@box Optional<Cat>
 // CHECK-NEXT: [[VOID:%.+]] = tuple ()
@@ -761,11 +742,7 @@
 // CHECK: [[FN:%.+]] = function_ref @_TF6errors11dont_return
 // CHECK-NEXT: [[ARG_BOX:%.+]] = alloc_stack $T
 // CHECK-NEXT: copy_addr %0 to [initialization] [[ARG_BOX]] : $*T
-<<<<<<< HEAD
-// CHECK-NEXT: try_apply [[FN]]<T>([[BOX_DATA]], [[ARG_BOX]]) : $@convention(thin) <τ_0_0> (@in τ_0_0) -> (@out τ_0_0, @error ErrorProtocol), normal [[SUCCESS:[^ ]+]], error [[CLEANUPS:[^ ]+]]
-=======
-// CHECK-NEXT: try_apply [[FN]]<T>([[BOX_DATA]], [[ARG_BOX]]) : $@convention(thin) <τ_0_0> (@in τ_0_0) -> (@out τ_0_0, @error ErrorType), normal [[SUCCESS:[^ ]+]], error [[CLEANUPS:[^ ]+]],
->>>>>>> f7b90b86
+// CHECK-NEXT: try_apply [[FN]]<T>([[BOX_DATA]], [[ARG_BOX]]) : $@convention(thin) <τ_0_0> (@in τ_0_0) -> (@out τ_0_0, @error ErrorProtocol), normal [[SUCCESS:[^ ]+]], error [[CLEANUPS:[^ ]+]],
 // CHECK: [[SUCCESS]]({{%.+}} : $()):
 // CHECK-NEXT: inject_enum_addr [[BOX]] : $*Optional<T>, #Optional.some!enumelt.1
 // CHECK-NEXT: dealloc_stack [[ARG_BOX]] : $*T
@@ -795,11 +772,7 @@
 // CHECK: [[FN:%.+]] = function_ref @_TF6errors11dont_return
 // CHECK-NEXT: [[ARG_BOX:%.+]] = alloc_stack $T
 // CHECK-NEXT: copy_addr %0 to [initialization] [[ARG_BOX]] : $*T
-<<<<<<< HEAD
-// CHECK-NEXT: try_apply [[FN]]<T>([[BOX_DATA]], [[ARG_BOX]]) : $@convention(thin) <τ_0_0> (@in τ_0_0) -> (@out τ_0_0, @error ErrorProtocol), normal [[SUCCESS:[^ ]+]], error [[CLEANUPS:[^ ]+]]
-=======
-// CHECK-NEXT: try_apply [[FN]]<T>([[BOX_DATA]], [[ARG_BOX]]) : $@convention(thin) <τ_0_0> (@in τ_0_0) -> (@out τ_0_0, @error ErrorType), normal [[SUCCESS:[^ ]+]], error [[CLEANUPS:[^ ]+]],
->>>>>>> f7b90b86
+// CHECK-NEXT: try_apply [[FN]]<T>([[BOX_DATA]], [[ARG_BOX]]) : $@convention(thin) <τ_0_0> (@in τ_0_0) -> (@out τ_0_0, @error ErrorProtocol), normal [[SUCCESS:[^ ]+]], error [[CLEANUPS:[^ ]+]],
 // CHECK: [[SUCCESS]]({{%.+}} : $()):
 // CHECK-NEXT: inject_enum_addr [[PB]] : $*Optional<T>, #Optional.some!enumelt.1
 // CHECK-NEXT: dealloc_stack [[ARG_BOX]] : $*T
@@ -823,17 +796,10 @@
 // CHECK-LABEL: sil hidden @_TF6errors23testOptionalTryMultipleFT_T_
 // CHECK: bb0:
 // CHECK: [[FN_1:%.+]] = function_ref @_TF6errors10make_a_catFzT_CS_3Cat
-<<<<<<< HEAD
-// CHECK-NEXT: try_apply [[FN_1]]() : $@convention(thin) () -> (@owned Cat, @error ErrorProtocol), normal [[SUCCESS_1:[^ ]+]], error [[CLEANUPS_1:[^ ]+]]
+// CHECK-NEXT: try_apply [[FN_1]]() : $@convention(thin) () -> (@owned Cat, @error ErrorProtocol), normal [[SUCCESS_1:[^ ]+]], error [[CLEANUPS_1:[^ ]+]],
 // CHECK: [[SUCCESS_1]]([[VALUE_1:%.+]] : $Cat)
 // CHECK: [[FN_2:%.+]] = function_ref @_TF6errors10make_a_catFzT_CS_3Cat
-// CHECK-NEXT: try_apply [[FN_2]]() : $@convention(thin) () -> (@owned Cat, @error ErrorProtocol), normal [[SUCCESS_2:[^ ]+]], error [[CLEANUPS_2:[^ ]+]]
-=======
-// CHECK-NEXT: try_apply [[FN_1]]() : $@convention(thin) () -> (@owned Cat, @error ErrorType), normal [[SUCCESS_1:[^ ]+]], error [[CLEANUPS_1:[^ ]+]],
-// CHECK: [[SUCCESS_1]]([[VALUE_1:%.+]] : $Cat)
-// CHECK: [[FN_2:%.+]] = function_ref @_TF6errors10make_a_catFzT_CS_3Cat
-// CHECK-NEXT: try_apply [[FN_2]]() : $@convention(thin) () -> (@owned Cat, @error ErrorType), normal [[SUCCESS_2:[^ ]+]], error [[CLEANUPS_2:[^ ]+]],
->>>>>>> f7b90b86
+// CHECK-NEXT: try_apply [[FN_2]]() : $@convention(thin) () -> (@owned Cat, @error ErrorProtocol), normal [[SUCCESS_2:[^ ]+]], error [[CLEANUPS_2:[^ ]+]],
 // CHECK: [[SUCCESS_2]]([[VALUE_2:%.+]] : $Cat)
 // CHECK-NEXT: [[TUPLE:%.+]] = tuple ([[VALUE_1]] : $Cat, [[VALUE_2]] : $Cat)
 // CHECK-NEXT: [[WRAPPED:%.+]] = enum $Optional<(Cat, Cat)>, #Optional.some!enumelt.1, [[TUPLE]]
