//===--- Map.swift - Lazily map over a Sequence ---------------------------===//
//
// This source file is part of the Swift.org open source project
//
// Copyright (c) 2014 - 2016 Apple Inc. and the Swift project authors
// Licensed under Apache License v2.0 with Runtime Library Exception
//
// See http://swift.org/LICENSE.txt for license information
// See http://swift.org/CONTRIBUTORS.txt for the list of Swift project authors
//
//===----------------------------------------------------------------------===//

%{
from gyb_stdlib_support import (
    TRAVERSALS,
    collectionForTraversal,
    sliceTypeName
)
}%

/// The `IteratorProtocol` used by `MapSequence` and `MapCollection`.
/// Produces each element by passing the output of the `Base`
/// `IteratorProtocol` through a transform function returning `Element`.
public struct LazyMapIterator<
  Base : IteratorProtocol, Element
> : IteratorProtocol, Sequence {
  /// Advance to the next element and return it, or `nil` if no next
  /// element exists.
  ///
  /// - Precondition: `next()` has not been applied to a copy of `self`
  ///   since the copy was made, and no preceding call to `self.next()`
  ///   has returned `nil`.
  public mutating func next() -> Element? {
    return _base.next().map(_transform)
  }

  public var base: Base { return _base }

  internal var _base: Base
  internal let _transform: (Base.Element) -> Element
}

/// A `Sequence` whose elements consist of those in a `Base`
/// `Sequence` passed through a transform function returning `Element`.
/// These elements are computed lazily, each time they're read, by
/// calling the transform function on a base element.
public struct LazyMapSequence<Base : Sequence, Element>
  : LazySequenceProtocol {

  public typealias Elements = LazyMapSequence

  /// Returns an iterator over the elements of this sequence.
  ///
  /// - Complexity: O(1).
  public func makeIterator() -> LazyMapIterator<Base.Iterator, Element> {
    return LazyMapIterator(_base: _base.makeIterator(), _transform: _transform)
  }

  /// Returns a value less than or equal to the number of elements in
  /// `self`, **nondestructively**.
  ///
  /// - Complexity: O(N).
  public var underestimatedCount: Int {
    return _base.underestimatedCount
  }

  /// Create an instance with elements `transform(x)` for each element
  /// `x` of base.
  internal init(_base: Base, transform: (Base.Iterator.Element) -> Element) {
    self._base = _base
    self._transform = transform
  }

  internal var _base: Base
  internal let _transform: (Base.Iterator.Element) -> Element
}

//===--- Collections ------------------------------------------------------===//

// FIXME(ABI)(compiler limitation): `LazyMap*Collection` types should be
// collapsed into one `LazyMapCollection` using conditional conformances.
// Maybe even combined with `LazyMapSequence`.

% for Traversal in TRAVERSALS:
%   Self = "LazyMap" + collectionForTraversal(Traversal)
%   Slice = sliceTypeName(traversal=Traversal, mutable=False, rangeReplaceable=False)

/// A `Collection` whose elements consist of those in a `Base`
/// `Collection` passed through a transform function returning `Element`.
/// These elements are computed lazily, each time they're read, by
/// calling the transform function on a base element.
public struct ${Self}<
  Base : ${collectionForTraversal(Traversal)}, Element
> : LazyCollectionProtocol, ${collectionForTraversal(Traversal)} {

  // FIXME(compiler limitation): should be inferrable.
  public typealias Index = Base.Index

  public var startIndex: Base.Index { return _base.startIndex }
  public var endIndex: Base.Index { return _base.endIndex }

  @warn_unused_result
  public func successor(of i: Index) -> Index { return _base.successor(of: i) }

  public func formSuccessor(_ i: inout Index) {
    _base.formSuccessor(&i)
  }

%   if Traversal in ['Bidirectional', 'RandomAccess']:
  @warn_unused_result
  public func predecessor(of i: Index) -> Index { return _base.predecessor(of: i) }

  public func formPredecessor(_ i: inout Index) {
    _base.formPredecessor(&i)
  }
%   end

  /// Access the element at `position`.
  ///
  /// - Precondition: `position` is a valid position in `self` and
  ///   `position != endIndex`.
  public subscript(position: Base.Index) -> Element {
    return _transform(_base[position])
  }

  public subscript(bounds: Range<Base.Index>) -> ${Slice}<${Self}> {
    return ${Slice}(base: self, bounds: bounds)
  }

  // FIXME(ABI)(compiler limitation): we actually want to add:
  //
  //   typealias SubSequence = ${Self}<Base.SubSequence, Element>
  //
  // so that all slicing optimizations of the base collection can kick in.
  //
  // We can't do that right now though, because that would force a lot of
  // constraints on `Base.SubSequence`, limiting the possible contexts where
  // the `.lazy.map` API can be used.

  public typealias IndexDistance = Base.IndexDistance

  public typealias Indices = Base.Indices

  public var indices: Indices {
    return _base.indices
  }

  /// Returns `true` iff `self` is empty.
  public var isEmpty: Bool { return _base.isEmpty }

  /// Returns the number of elements.
  ///
  /// - Complexity: O(1) if `Index` conforms to `RandomAccessIndex`;
  ///   O(N) otherwise.
  public var count: Base.IndexDistance {
    return _base.count
  }

  public var first: Element? { return _base.first.map(_transform) }

%   if Traversal in ['Bidirectional', 'RandomAccess']:
  public var last: Element? { return _base.last.map(_transform) }
%   end

  @warn_unused_result
  public func index(_ n: Base.IndexDistance, stepsFrom i: Index) -> Index {
    return _base.index(n, stepsFrom: i)
  }

  @warn_unused_result
<<<<<<< HEAD
  public func index(_ n: Base.IndexDistance, stepsFrom i: Index, limitedBy limit: Index) -> Index {
=======
  public func index(
    n: Base.IndexDistance, stepsFrom i: Index, limitedBy limit: Index
  ) -> Index? {
>>>>>>> 37bf02f7
    return _base.index(n, stepsFrom: i, limitedBy: limit)
  }

  @warn_unused_result
  public func distance(from start: Index, to end: Index) -> Base.IndexDistance {
    return _base.distance(from: start, to: end)
  }

  /// Returns an iterator over the elements of this sequence.
  ///
  /// - Complexity: O(1).
  public func makeIterator() -> LazyMapIterator<Base.Iterator, Element> {
    return LazyMapIterator(_base: _base.makeIterator(), _transform: _transform)
  }

  public var underestimatedCount: Int {
    return _base.underestimatedCount
  }

  /// Create an instance with elements `transform(x)` for each element
  /// `x` of base.
  internal init(_base: Base, transform: (Base.Iterator.Element) -> Element) {
    self._base = _base
    self._transform = transform
  }

  internal var _base: Base
  internal let _transform: (Base.Iterator.Element) -> Element
}

% end

//===--- Support for s.lazy -----------------------------------------------===//

extension LazySequenceProtocol {
  /// Returns a `LazyMapSequence` over this `Sequence`.  The elements of
  /// the result are computed lazily, each time they are read, by
  /// calling `transform` function on a base element.
  @warn_unused_result
  public func map<U>(
    _ transform: (Elements.Iterator.Element) -> U
  ) -> LazyMapSequence<Self.Elements, U> {
    return LazyMapSequence(_base: self.elements, transform: transform)
  }
}

% for Traversal in TRAVERSALS:

extension LazyCollectionProtocol
  where
  Self : ${collectionForTraversal(Traversal)},
  Elements : ${collectionForTraversal(Traversal)}
{
  /// Returns a `LazyMapCollection` over this `Collection`.  The elements of
  /// the result are computed lazily, each time they are read, by
  /// calling `transform` function on a base element.
  @warn_unused_result
  public func map<U>(
    _ transform: (Elements.Iterator.Element) -> U
  ) -> LazyMap${collectionForTraversal(Traversal)}<Self.Elements, U> {
    return LazyMap${collectionForTraversal(Traversal)}(
      _base: self.elements,
      transform: transform)
  }
}

% end

@available(*, unavailable, renamed: "LazyMapIterator")
public struct LazyMapGenerator<Base : IteratorProtocol, Element> {}

extension LazyMapSequence {
  @available(*, unavailable, message: "use '.lazy.map' on the sequence")
  public init(_ base: Base, transform: (Base.Iterator.Element) -> Element) {
    fatalError("unavailable function can't be called")
  }
}

extension LazyMapCollection {
  @available(*, unavailable, message: "use '.lazy.map' on the collection")
  public init(_ base: Base, transform: (Base.Iterator.Element) -> Element) {
    fatalError("unavailable function can't be called")
  }
}

// ${'Local Variables'}:
// eval: (read-only-mode 1)
// End:<|MERGE_RESOLUTION|>--- conflicted
+++ resolved
@@ -168,13 +168,9 @@
   }
 
   @warn_unused_result
-<<<<<<< HEAD
-  public func index(_ n: Base.IndexDistance, stepsFrom i: Index, limitedBy limit: Index) -> Index {
-=======
   public func index(
-    n: Base.IndexDistance, stepsFrom i: Index, limitedBy limit: Index
+    _ n: Base.IndexDistance, stepsFrom i: Index, limitedBy limit: Index
   ) -> Index? {
->>>>>>> 37bf02f7
     return _base.index(n, stepsFrom: i, limitedBy: limit)
   }
 
